/*
 * This Source Code Form is subject to the terms of the Mozilla Public
 * License, v. 2.0. If a copy of the MPL was not distributed with this
 * file, You can obtain one at http://mozilla.org/MPL/2.0/.
 */

use std::cmp::Ordering;

use mozjs::conversions::ConversionBehavior::EnforceRange;
use mozjs::jsapi::{Heap, JSObject};
use url::Url;

use ion::{ClassDefinition, Context, Error, Local, Object, Result};
use ion::class::Reflector;
pub use search_params::URLSearchParams;

mod search_params;

#[derive(Default, FromValue)]
pub struct FormatOptions {
	#[ion(default)]
	auth: bool,
	#[ion(default)]
	fragment: bool,
	#[ion(default)]
	search: bool,
}

#[js_class]
pub struct URL {
	reflector: Reflector,
	#[ion(no_trace)]
	pub(crate) url: Url,
	search_params: Box<Heap<*mut JSObject>>,
}

#[js_class]
impl URL {
	#[ion(constructor)]
	pub fn constructor(#[ion(this)] this: &Object, cx: &Context, input: String, base: Option<String>) -> Result<URL> {
		let options = Url::options();
		let base = base.as_ref().and_then(|base| Url::parse(base).ok());
		options.base_url(base.as_ref());
		let url = options.parse(&input).map_err(|error| Error::new(&error.to_string(), None))?;

		let search_params = Box::new(URLSearchParams::new(url.query_pairs().into_owned().collect()));
		search_params.url.as_ref().unwrap().set(this.handle().get());
		let search_params = Heap::boxed(URLSearchParams::new_object(cx, search_params));

		Ok(URL {
			reflector: Reflector::default(),
			url,
			search_params,
		})
	}

<<<<<<< HEAD
	impl Url {
		#[ion(constructor)]
		pub fn constructor(#[ion(this)] this: &Object, cx: &Context, input: String, base: Option<String>) -> Result<Url> {
			let base = base.as_ref().and_then(|base| url::Url::parse(base).ok());
			let url = url::Url::options()
				.base_url(base.as_ref())
				.parse(&input)
				.map_err(|error| Error::new(&error.to_string(), None))?;

			let search_params = UrlSearchParams::new(cx, url.query_pairs().into_owned().collect(), Some(this))?;
			let search_params = Heap::boxed(UrlSearchParams::new_object(cx, search_params));
=======
	#[ion(name = "canParse")]
	pub fn can_parse(input: String, base: Option<String>) -> bool {
		let options = Url::options();
		let base = base.as_ref().and_then(|base| Url::parse(base).ok());
		options.base_url(base.as_ref());
		options.parse(&input).is_ok()
	}

	pub fn format(&self, options: Option<FormatOptions>) -> Result<String> {
		let mut url = self.url.clone();
>>>>>>> 0d69797c

		let options = options.unwrap_or_default();
		if !options.auth {
			url.set_username("").map_err(|_| Error::new("Invalid Url", None))?;
		}
		if !options.fragment {
			url.set_fragment(None);
		}
		if !options.search {
			url.set_query(None);
		}

		Ok(url.to_string())
	}

	#[ion(name = "toString", alias = ["toJSON"])]
	#[allow(clippy::inherent_to_string)]
	pub fn to_string(&self) -> String {
		self.url.to_string()
	}

<<<<<<< HEAD
		#[ion(set)]
		pub fn set_href(&mut self, #[ion(this)] this: &Object, cx: &Context, input: String) -> Result<()> {
			match url::Url::parse(&input) {
				Ok(url) => {
					let search_params = UrlSearchParams::new(cx, url.query_pairs().into_owned().collect(), Some(this))?;
					self.search_params = Heap::boxed(UrlSearchParams::new_object(cx, search_params));
					self.url = url;
					Ok(())
				}
				Err(error) => Err(Error::new(&error.to_string(), None)),
			}
		}
=======
	#[ion(get)]
	pub fn get_href(&self) -> String {
		self.url.to_string()
	}
>>>>>>> 0d69797c

	#[ion(set)]
	pub fn set_href(&mut self, input: String) -> Result<()> {
		match Url::parse(&input) {
			Ok(url) => {
				let mut search_params = Object::from(unsafe { Local::from_heap(&self.search_params) });
				let search_params = URLSearchParams::get_mut_private(&mut search_params);
				search_params.set_pairs(url.query_pairs().into_owned().collect());
				self.url = url;
				Ok(())
			}
			Err(error) => Err(Error::new(&error.to_string(), None)),
		}
	}

	#[ion(get)]
	pub fn get_protocol(&self) -> String {
		String::from(self.url.scheme())
	}

	#[ion(set)]
	pub fn set_protocol(&mut self, protocol: String) -> Result<()> {
		self.url.set_scheme(&protocol).map_err(|_| Error::new("Invalid Protocol", None))
	}

	#[ion(get)]
	pub fn get_host(&self) -> Option<String> {
		self.url.host_str().map(|host| {
			if let Some(port) = self.url.port() {
				format!("{}:{}", host, port)
			} else {
				String::from(host)
			}
		})
	}

	#[ion(set)]
	pub fn set_host(&mut self, host: Option<String>) -> Result<()> {
		if let Some(host) = host {
			let segments: Vec<&str> = host.split(':').collect();
			let (host, port) = match segments.len().cmp(&2) {
				Ordering::Less => Ok((segments[0], None)),
				Ordering::Greater => Err(Error::new("Invalid Host", None)),
				Ordering::Equal => {
					let port = match segments[1].parse::<u16>() {
						Ok(port) => Ok(port),
						Err(error) => Err(Error::new(&error.to_string(), None)),
					}?;
					Ok((segments[0], Some(port)))
				}
			}?;

			self.url.set_host(Some(host))?;

			self.url.set_port(port).map_err(|_| Error::new("Invalid Url", None))?;
		} else {
			self.url.set_host(None)?;
			self.url.set_port(None).map_err(|_| Error::new("Invalid Url", None))?;
		}
		Ok(())
	}

	#[ion(get)]
	pub fn get_hostname(&self) -> Option<String> {
		self.url.host_str().map(String::from)
	}

	#[ion(set)]
	pub fn set_hostname(&mut self, hostname: Option<String>) -> Result<()> {
		self.url
			.set_host(hostname.as_deref())
			.map_err(|error| Error::new(&error.to_string(), None))
	}

<<<<<<< HEAD
		#[ion(get)]
		pub fn get_pathname(&self) -> String {
			String::from(self.url.path())
		}

		#[ion(set)]
		pub fn set_pathname(&mut self, path: String) -> Result<()> {
			self.url.set_path(&path);
			Ok(())
		}
=======
	#[ion(get)]
	pub fn get_origin(&self) -> String {
		self.url.origin().ascii_serialization()
	}

	#[ion(get)]
	pub fn get_port(&self) -> Option<u16> {
		self.url.port_or_known_default()
	}
>>>>>>> 0d69797c

	#[ion(set)]
	pub fn set_port(&mut self, #[ion(convert = EnforceRange)] port: Option<u16>) -> Result<()> {
		self.url.set_port(port).map_err(|_| Error::new("Invalid Port", None))
	}

	#[ion(get)]
	pub fn get_pathname(&self) -> String {
		String::from(self.url.path())
	}

	#[ion(set)]
	pub fn set_pathname(&mut self, path: String) -> Result<()> {
		self.url.set_path(&path);
		Ok(())
	}

	#[ion(get)]
	pub fn get_username(&self) -> String {
		String::from(self.url.username())
	}

	#[ion(set)]
	pub fn set_username(&mut self, username: String) -> Result<()> {
		self.url.set_username(&username).map_err(|_| Error::new("Invalid Url", None))
	}

	#[ion(get)]
	pub fn get_password(&self) -> Option<String> {
		self.url.password().map(String::from)
	}

	#[ion(set)]
	pub fn set_password(&mut self, password: Option<String>) -> Result<()> {
		self.url.set_password(password.as_deref()).map_err(|_| Error::new("Invalid Url", None))
	}

	#[ion(get)]
	pub fn get_search(&self) -> Option<String> {
		self.url.query().map(String::from)
	}

	#[ion(set)]
	pub fn set_search(&mut self, search: Option<String>) {
		self.url.set_query(search.as_deref());
	}

	#[ion(get)]
	pub fn get_hash(&self) -> Option<String> {
		self.url.fragment().map(String::from)
	}

	#[ion(set)]
	pub fn set_hash(&mut self, hash: Option<String>) {
		self.url.set_fragment(hash.as_deref());
	}

	#[ion(get)]
	pub fn get_search_params(&self) -> *mut JSObject {
		self.search_params.get()
	}
}

pub fn define(cx: &Context, global: &mut Object) -> bool {
	URL::init_class(cx, global).0 && URLSearchParams::init_class(cx, global).0
}<|MERGE_RESOLUTION|>--- conflicted
+++ resolved
@@ -6,11 +6,10 @@
 
 use std::cmp::Ordering;
 
-use mozjs::conversions::ConversionBehavior::EnforceRange;
 use mozjs::jsapi::{Heap, JSObject};
 use url::Url;
 
-use ion::{ClassDefinition, Context, Error, Local, Object, Result};
+use ion::{ClassDefinition, Context, Object, Result, Error, conversions::ConversionBehavior};
 use ion::class::Reflector;
 pub use search_params::URLSearchParams;
 
@@ -38,10 +37,11 @@
 impl URL {
 	#[ion(constructor)]
 	pub fn constructor(#[ion(this)] this: &Object, cx: &Context, input: String, base: Option<String>) -> Result<URL> {
-		let options = Url::options();
 		let base = base.as_ref().and_then(|base| Url::parse(base).ok());
-		options.base_url(base.as_ref());
-		let url = options.parse(&input).map_err(|error| Error::new(&error.to_string(), None))?;
+		let url = url::Url::options()
+			.base_url(base.as_ref())
+			.parse(&input)
+			.map_err(|error| Error::new(&error.to_string(), None))?;
 
 		let search_params = Box::new(URLSearchParams::new(url.query_pairs().into_owned().collect()));
 		search_params.url.as_ref().unwrap().set(this.handle().get());
@@ -54,19 +54,6 @@
 		})
 	}
 
-<<<<<<< HEAD
-	impl Url {
-		#[ion(constructor)]
-		pub fn constructor(#[ion(this)] this: &Object, cx: &Context, input: String, base: Option<String>) -> Result<Url> {
-			let base = base.as_ref().and_then(|base| url::Url::parse(base).ok());
-			let url = url::Url::options()
-				.base_url(base.as_ref())
-				.parse(&input)
-				.map_err(|error| Error::new(&error.to_string(), None))?;
-
-			let search_params = UrlSearchParams::new(cx, url.query_pairs().into_owned().collect(), Some(this))?;
-			let search_params = Heap::boxed(UrlSearchParams::new_object(cx, search_params));
-=======
 	#[ion(name = "canParse")]
 	pub fn can_parse(input: String, base: Option<String>) -> bool {
 		let options = Url::options();
@@ -77,7 +64,6 @@
 
 	pub fn format(&self, options: Option<FormatOptions>) -> Result<String> {
 		let mut url = self.url.clone();
->>>>>>> 0d69797c
 
 		let options = options.unwrap_or_default();
 		if !options.auth {
@@ -99,33 +85,18 @@
 		self.url.to_string()
 	}
 
-<<<<<<< HEAD
-		#[ion(set)]
-		pub fn set_href(&mut self, #[ion(this)] this: &Object, cx: &Context, input: String) -> Result<()> {
-			match url::Url::parse(&input) {
-				Ok(url) => {
-					let search_params = UrlSearchParams::new(cx, url.query_pairs().into_owned().collect(), Some(this))?;
-					self.search_params = Heap::boxed(UrlSearchParams::new_object(cx, search_params));
-					self.url = url;
-					Ok(())
-				}
-				Err(error) => Err(Error::new(&error.to_string(), None)),
-			}
-		}
-=======
 	#[ion(get)]
 	pub fn get_href(&self) -> String {
 		self.url.to_string()
 	}
->>>>>>> 0d69797c
-
-	#[ion(set)]
-	pub fn set_href(&mut self, input: String) -> Result<()> {
-		match Url::parse(&input) {
+
+	#[ion(set)]
+	pub fn set_href(&mut self, cx: &Context, input: String) -> Result<()> {
+		match url::Url::parse(&input) {
 			Ok(url) => {
-				let mut search_params = Object::from(unsafe { Local::from_heap(&self.search_params) });
-				let search_params = URLSearchParams::get_mut_private(&mut search_params);
-				search_params.set_pairs(url.query_pairs().into_owned().collect());
+				let search_params = Box::new(URLSearchParams::new(url.query_pairs().into_owned().collect()));
+				search_params.url.as_ref().unwrap().set(self.reflector.get());
+				self.search_params = Heap::boxed(URLSearchParams::new_object(cx, search_params));
 				self.url = url;
 				Ok(())
 			}
@@ -192,18 +163,6 @@
 			.map_err(|error| Error::new(&error.to_string(), None))
 	}
 
-<<<<<<< HEAD
-		#[ion(get)]
-		pub fn get_pathname(&self) -> String {
-			String::from(self.url.path())
-		}
-
-		#[ion(set)]
-		pub fn set_pathname(&mut self, path: String) -> Result<()> {
-			self.url.set_path(&path);
-			Ok(())
-		}
-=======
 	#[ion(get)]
 	pub fn get_origin(&self) -> String {
 		self.url.origin().ascii_serialization()
@@ -213,20 +172,19 @@
 	pub fn get_port(&self) -> Option<u16> {
 		self.url.port_or_known_default()
 	}
->>>>>>> 0d69797c
-
-	#[ion(set)]
-	pub fn set_port(&mut self, #[ion(convert = EnforceRange)] port: Option<u16>) -> Result<()> {
+
+	#[ion(set)]
+	pub fn set_port(&mut self, #[ion(convert = ConversionBehavior::EnforceRange)] port: Option<u16>) -> Result<()> {
 		self.url.set_port(port).map_err(|_| Error::new("Invalid Port", None))
 	}
 
 	#[ion(get)]
-	pub fn get_pathname(&self) -> String {
+	pub fn get_path(&self) -> String {
 		String::from(self.url.path())
 	}
 
 	#[ion(set)]
-	pub fn set_pathname(&mut self, path: String) -> Result<()> {
+	pub fn set_path(&mut self, path: String) -> Result<()> {
 		self.url.set_path(&path);
 		Ok(())
 	}
