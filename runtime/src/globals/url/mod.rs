/*
 * This Source Code Form is subject to the terms of the Mozilla Public
 * License, v. 2.0. If a copy of the MPL was not distributed with this
 * file, You can obtain one at http://mozilla.org/MPL/2.0/.
 */

use std::cmp::Ordering;

use mozjs::jsapi::{Heap, JSObject};
use url::Url;

use ion::{ClassDefinition, Context, Object, Result, Error, conversions::ConversionBehavior};
use ion::class::Reflector;
use ion::function::Opt;
pub use search_params::URLSearchParams;

mod search_params;

#[derive(Default, FromValue)]
pub struct FormatOptions {
	#[ion(default)]
	auth: bool,
	#[ion(default)]
	fragment: bool,
	#[ion(default)]
	search: bool,
}

#[js_class]
pub struct URL {
	reflector: Reflector,
	#[trace(no_trace)]
	pub(crate) url: Url,
	search_params: Box<Heap<*mut JSObject>>,
}

#[js_class]
impl URL {
	#[ion(constructor)]
	pub fn constructor(#[ion(this)] this: &Object, cx: &Context, input: String, Opt(base): Opt<String>) -> Result<URL> {
		let base = base.as_ref().and_then(|base| Url::parse(base).ok());
		let url = Url::options()
			.base_url(base.as_ref())
			.parse(&input)
			.map_err(|error| Error::new(error.to_string(), None))?;

		let search_params = Box::new(URLSearchParams::new(url.query_pairs().into_owned().collect()));
		search_params.url.as_ref().unwrap().set(this.handle().get());
		let search_params = Heap::boxed(URLSearchParams::new_object(cx, search_params));

		Ok(URL {
			reflector: Reflector::default(),
			url,
			search_params,
		})
	}

	#[ion(name = "canParse")]
	pub fn can_parse(input: String, Opt(base): Opt<String>) -> bool {
		let base = base.as_ref().and_then(|base| Url::parse(base).ok());
		Url::options().base_url(base.as_ref()).parse(&input).is_ok()
	}

	pub fn format(&self, Opt(options): Opt<FormatOptions>) -> Result<String> {
		let mut url = self.url.clone();

		let options = options.unwrap_or_default();
		if !options.auth {
			url.set_username("").map_err(|_| Error::new("Invalid Url", None))?;
		}
		if !options.fragment {
			url.set_fragment(None);
		}
		if !options.search {
			url.set_query(None);
		}

		Ok(url.to_string())
	}

	#[ion(name = "toString", alias = ["toJSON"])]
	#[allow(clippy::inherent_to_string)]
	pub fn to_string(&self) -> String {
		self.url.to_string()
	}

	#[ion(get)]
	pub fn get_href(&self) -> String {
		self.url.to_string()
	}

	#[ion(set)]
	pub fn set_href(&mut self, cx: &Context, input: String) -> Result<()> {
<<<<<<< HEAD
		match url::Url::parse(&input) {
			Ok(url) => {
				let search_params = Box::new(URLSearchParams::new(url.query_pairs().into_owned().collect()));
				search_params.url.as_ref().unwrap().set(self.reflector.get());
				self.search_params = Heap::boxed(URLSearchParams::new_object(cx, search_params));
=======
		match Url::parse(&input) {
			Ok(url) => {
				let search_params = Object::from(unsafe { Local::from_heap(&self.search_params) });
				let search_params = URLSearchParams::get_mut_private(cx, &search_params)?;
				search_params.set_pairs(url.query_pairs().into_owned().collect());
>>>>>>> 64255409
				self.url = url;
				Ok(())
			}
			Err(error) => Err(Error::new(error.to_string(), None)),
		}
	}

	#[ion(get)]
	pub fn get_protocol(&self) -> String {
		format!("{}:", self.url.scheme())
	}

	#[ion(set)]
	pub fn set_protocol(&mut self, protocol: String) -> Result<()> {
		self.url.set_scheme(&protocol).map_err(|_| Error::new("Invalid Protocol", None))
	}

	#[ion(get)]
	pub fn get_host(&self) -> String {
		self.url
			.host_str()
			.map(|host| {
				if let Some(port) = self.url.port() {
					format!("{}:{}", host, port)
				} else {
					String::from(host)
				}
			})
			.unwrap_or_default()
	}

	#[ion(set)]
	pub fn set_host(&mut self, host: String) -> Result<()> {
		let segments: Vec<&str> = host.split(':').collect();
		let (host, port) = match segments.len().cmp(&2) {
			Ordering::Less => Ok((segments[0], None)),
			Ordering::Greater => Err(Error::new("Invalid Host", None)),
			Ordering::Equal => {
				let port = match segments[1].parse::<u16>() {
					Ok(port) => Ok(port),
					Err(error) => Err(Error::new(error.to_string(), None)),
				}?;
				Ok((segments[0], Some(port)))
			}
		}?;

		self.url.set_host(Some(host))?;
		self.url.set_port(port).map_err(|_| Error::new("Invalid Url", None))
	}

	#[ion(get)]
	pub fn get_hostname(&self) -> String {
		self.url.host_str().map(String::from).unwrap_or_default()
	}

	#[ion(set)]
	pub fn set_hostname(&mut self, hostname: String) -> Result<()> {
		self.url.set_host(Some(&hostname)).map_err(|error| Error::new(error.to_string(), None))
	}

	#[ion(get)]
	pub fn get_origin(&self) -> String {
		self.url.origin().ascii_serialization()
	}

	#[ion(get)]
	pub fn get_port(&self) -> String {
		self.url.port_or_known_default().map(|port| port.to_string()).unwrap_or_default()
	}

	#[ion(set)]
<<<<<<< HEAD
	pub fn set_port(&mut self, #[ion(convert = ConversionBehavior::EnforceRange)] port: Option<u16>) -> Result<()> {
=======
	pub fn set_port(&mut self, port: String) -> Result<()> {
		let port = if port.is_empty() { None } else { Some(port.parse()?) };
>>>>>>> 64255409
		self.url.set_port(port).map_err(|_| Error::new("Invalid Port", None))
	}

	#[ion(get)]
	pub fn get_pathname(&self) -> String {
		String::from(self.url.path())
	}

	#[ion(set)]
	pub fn set_pathname(&mut self, path: String) -> Result<()> {
		self.url.set_path(&path);
		Ok(())
	}

	#[ion(get)]
	pub fn get_username(&self) -> String {
		String::from(self.url.username())
	}

	#[ion(set)]
	pub fn set_username(&mut self, username: String) -> Result<()> {
		self.url.set_username(&username).map_err(|_| Error::new("Invalid Url", None))
	}

	#[ion(get)]
	pub fn get_password(&self) -> String {
		self.url.password().map(String::from).unwrap_or_default()
	}

	#[ion(set)]
	pub fn set_password(&mut self, password: String) -> Result<()> {
		self.url.set_password(Some(&password)).map_err(|_| Error::new("Invalid Url", None))
	}

	#[ion(get)]
	pub fn get_search(&self) -> String {
<<<<<<< HEAD
		let search = self.url.query().map(String::from).unwrap_or_default();
		if search.is_empty() {
			search
		} else {
			format!("?{}", search)
		}
	}

	#[ion(set)]
	pub fn set_search(&mut self, cx: &Context, search: Option<String>) {
		let search = if matches!(search, Some(ref s) if s.as_str() == "?") {
			None
		} else {
			search
		};

		self.url.set_query(search.as_deref());
		URLSearchParams::get_mut_private(&mut cx.root_object(self.search_params.get()).into())
			.set_pairs(self.url.query_pairs().into_owned().collect())
=======
		self.url.query().map(|search| format!("?{}", search)).unwrap_or_default()
	}

	#[ion(set)]
	pub fn set_search(&mut self, cx: &Context, search: String) {
		if search.is_empty() {
			self.url.set_query(None);
		} else {
			self.url.set_query(Some(&search));
		}

		let search_params = Object::from(unsafe { Local::from_heap(&self.search_params) });
		if let Ok(search_params) = URLSearchParams::get_mut_private(cx, &search_params) {
			search_params.set_pairs(self.url.query_pairs().into_owned().collect());
		}
>>>>>>> 64255409
	}

	#[ion(get)]
	pub fn get_hash(&self) -> String {
<<<<<<< HEAD
		let hash = self.url.fragment().map(String::from).unwrap_or_default();
		if hash.is_empty() {
			hash
		} else {
			format!("#{}", hash)
		}
=======
		self.url.fragment().map(|hash| format!("#{}", hash)).unwrap_or_default()
>>>>>>> 64255409
	}

	#[ion(set)]
	pub fn set_hash(&mut self, hash: String) {
		self.url.set_fragment(Some(&*hash).filter(|hash| !hash.is_empty()));
	}

	#[ion(get)]
	pub fn get_search_params(&self) -> *mut JSObject {
		self.search_params.get()
	}
}

pub fn define(cx: &Context, global: &Object) -> bool {
	URL::init_class(cx, global).0 && URLSearchParams::init_class(cx, global).0
}<|MERGE_RESOLUTION|>--- conflicted
+++ resolved
@@ -9,7 +9,7 @@
 use mozjs::jsapi::{Heap, JSObject};
 use url::Url;
 
-use ion::{ClassDefinition, Context, Object, Result, Error, conversions::ConversionBehavior};
+use ion::{ClassDefinition, Context, Object, Result, Error};
 use ion::class::Reflector;
 use ion::function::Opt;
 pub use search_params::URLSearchParams;
@@ -91,19 +91,11 @@
 
 	#[ion(set)]
 	pub fn set_href(&mut self, cx: &Context, input: String) -> Result<()> {
-<<<<<<< HEAD
 		match url::Url::parse(&input) {
 			Ok(url) => {
 				let search_params = Box::new(URLSearchParams::new(url.query_pairs().into_owned().collect()));
 				search_params.url.as_ref().unwrap().set(self.reflector.get());
 				self.search_params = Heap::boxed(URLSearchParams::new_object(cx, search_params));
-=======
-		match Url::parse(&input) {
-			Ok(url) => {
-				let search_params = Object::from(unsafe { Local::from_heap(&self.search_params) });
-				let search_params = URLSearchParams::get_mut_private(cx, &search_params)?;
-				search_params.set_pairs(url.query_pairs().into_owned().collect());
->>>>>>> 64255409
 				self.url = url;
 				Ok(())
 			}
@@ -175,12 +167,8 @@
 	}
 
 	#[ion(set)]
-<<<<<<< HEAD
-	pub fn set_port(&mut self, #[ion(convert = ConversionBehavior::EnforceRange)] port: Option<u16>) -> Result<()> {
-=======
 	pub fn set_port(&mut self, port: String) -> Result<()> {
 		let port = if port.is_empty() { None } else { Some(port.parse()?) };
->>>>>>> 64255409
 		self.url.set_port(port).map_err(|_| Error::new("Invalid Port", None))
 	}
 
@@ -217,13 +205,7 @@
 
 	#[ion(get)]
 	pub fn get_search(&self) -> String {
-<<<<<<< HEAD
-		let search = self.url.query().map(String::from).unwrap_or_default();
-		if search.is_empty() {
-			search
-		} else {
-			format!("?{}", search)
-		}
+		self.url.query().map(|search| format!("?{}", search)).unwrap_or_default()
 	}
 
 	#[ion(set)]
@@ -235,39 +217,14 @@
 		};
 
 		self.url.set_query(search.as_deref());
-		URLSearchParams::get_mut_private(&mut cx.root_object(self.search_params.get()).into())
+		URLSearchParams::get_mut_private(cx, &cx.root(self.search_params.get()).into())
+			.unwrap()
 			.set_pairs(self.url.query_pairs().into_owned().collect())
-=======
-		self.url.query().map(|search| format!("?{}", search)).unwrap_or_default()
-	}
-
-	#[ion(set)]
-	pub fn set_search(&mut self, cx: &Context, search: String) {
-		if search.is_empty() {
-			self.url.set_query(None);
-		} else {
-			self.url.set_query(Some(&search));
-		}
-
-		let search_params = Object::from(unsafe { Local::from_heap(&self.search_params) });
-		if let Ok(search_params) = URLSearchParams::get_mut_private(cx, &search_params) {
-			search_params.set_pairs(self.url.query_pairs().into_owned().collect());
-		}
->>>>>>> 64255409
 	}
 
 	#[ion(get)]
 	pub fn get_hash(&self) -> String {
-<<<<<<< HEAD
-		let hash = self.url.fragment().map(String::from).unwrap_or_default();
-		if hash.is_empty() {
-			hash
-		} else {
-			format!("#{}", hash)
-		}
-=======
 		self.url.fragment().map(|hash| format!("#{}", hash)).unwrap_or_default()
->>>>>>> 64255409
 	}
 
 	#[ion(set)]
