--- conflicted
+++ resolved
@@ -240,6 +240,10 @@
 		Ok(())
 	}
 
+	pub fn entries<'cx: 'o, 'o>(&self, cx: &'cx Context) -> ion::Iterator {
+		self.iterator(cx)
+	}
+
 	#[ion(name = WellKnownSymbolCode::Iterator)]
 	pub fn iterator(&self, cx: &Context) -> ion::Iterator {
 		let cookies: Vec<_> = self.headers.get_all(&SET_COOKIE).iter().map(HeaderValue::clone).collect();
@@ -283,37 +287,6 @@
 	}
 }
 
-<<<<<<< HEAD
-		pub fn entries<'cx: 'o, 'o>(&self, cx: &'cx Context, #[ion(this)] this: &Object<'o>) -> ion::Iterator {
-			self.iterator(cx, this)
-		}
-
-		#[ion(name = WellKnownSymbolCode::Iterator)]
-		pub fn iterator<'cx: 'o, 'o>(&self, cx: &'cx Context, #[ion(this)] this: &Object<'o>) -> ion::Iterator {
-			let thisv = this.as_value(cx);
-			let cookies: Vec<_> = self.headers.as_ref().get_all(&SET_COOKIE).iter().map(HeaderValue::clone).collect();
-
-			let mut keys: Vec<_> = self
-				.headers
-				.as_ref()
-				.keys()
-				.map(HeaderName::as_str)
-				.map(str::to_ascii_lowercase)
-				.collect();
-			keys.reserve(cookies.len());
-			for _ in 0..(cookies.len()) {
-				keys.push(String::from(SET_COOKIE.as_str()));
-			}
-			keys.sort();
-
-			ion::Iterator::new(
-				HeadersIterator {
-					keys: keys.into_iter(),
-					cookies: cookies.into_iter(),
-				},
-				&thisv,
-			)
-=======
 const COOKIE2: HeaderName = HeaderName::from_static("cookie2");
 pub(crate) const SET_COOKIE2: HeaderName = HeaderName::from_static("set-cookie2");
 const KEEP_ALIVE: HeaderName = HeaderName::from_static("keep-alive");
@@ -366,7 +339,6 @@
 		let value = split_value(value);
 		if value.iter().any(|v| v == "CONNECT" || v == "TRACE" || v == "TRACK") {
 			return Ok(false);
->>>>>>> 0d69797c
 		}
 	}
 
