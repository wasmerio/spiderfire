/*
 * This Source Code Form is subject to the terms of the Mozilla Public
 * License, v. 2.0. If a copy of the MPL was not distributed with this
 * file, You can obtain one at http://mozilla.org/MPL/2.0/.
 */

use std::str::FromStr;

use http::{HeaderMap, HeaderValue};
use http::header::CONTENT_TYPE;
use hyper::{Body, Method, Uri};
use mozjs::jsapi::{Heap, JSObject};
use url::Url;

use ion::{ClassDefinition, Context, Error, ErrorKind, Result};
use ion::class::Reflector;
pub use options::*;

use crate::globals::abort::AbortSignal;
use crate::globals::fetch::body::FetchBody;
use crate::globals::fetch::header::HeadersKind;
use crate::globals::fetch::Headers;

mod options;

#[derive(FromValue)]
pub enum RequestInfo<'cx> {
	#[ion(inherit)]
	Request(&'cx Request),
	#[ion(inherit)]
	String(String),
}

#[js_class]
<<<<<<< HEAD
pub mod class {
	use std::str::FromStr;

	use http::header::{CONTENT_TYPE, HOST};
	use http::HeaderValue;
	use hyper::{Body, Method, Uri};
	use mozjs::gc::Traceable;
	use mozjs::jsapi::{Heap, JSObject, JSTracer};
	use url::Url;

	use ion::{ClassDefinition, Context, Error, ErrorKind, Object, Result, Value};
	use ion::conversions::{FromValue, ToValue};

	use crate::globals::abort::AbortSignal;
	use crate::globals::fetch::{Headers, RequestInfo};
	use crate::globals::fetch::body::FetchBody;
	use crate::globals::fetch::header::{HeadersInner, HeadersKind};
	use crate::globals::fetch::request::{
		clone_request, Referrer, ReferrerPolicy, RequestBuilderInit, RequestCache, RequestCredentials, RequestMode, RequestRedirect,
	};

	#[ion(into_value)]
	pub struct Request {
		pub(crate) request: hyper::Request<Body>,
		pub(crate) headers: Box<Heap<*mut JSObject>>,
		pub(crate) body: FetchBody,
		pub(crate) body_used: bool,

		pub(crate) url: Url,
		pub(crate) locations: Vec<Url>,

		pub(crate) referrer: Referrer,
		pub(crate) referrer_policy: ReferrerPolicy,

		pub(crate) mode: RequestMode,
		pub(crate) credentials: RequestCredentials,
		pub(crate) cache: RequestCache,
		pub(crate) redirect: RequestRedirect,

		pub(crate) integrity: String,

		#[allow(dead_code)]
		pub(crate) unsafe_request: bool,
		#[ion(readonly)]
		pub keepalive: bool,
		#[ion(readonly, name = "isReloadNavigation")]
		pub reload_navigation: bool,
		#[ion(readonly, name = "isHistoryNavigation")]
		pub history_navigation: bool,

		pub(crate) client_window: bool,
		pub(crate) signal: AbortSignal,
		pub(crate) signal_object: Box<Heap<*mut JSObject>>,
	}
=======
pub struct Request {
	reflector: Reflector,
>>>>>>> 0d69797c

	#[ion(no_trace)]
	pub(crate) request: hyper::Request<Body>,
	pub(crate) headers: Box<Heap<*mut JSObject>>,
	pub(crate) body: FetchBody,
	pub(crate) body_used: bool,

	#[ion(no_trace)]
	pub(crate) url: Url,
	#[ion(no_trace)]
	pub(crate) locations: Vec<Url>,

	pub(crate) referrer: Referrer,
	pub(crate) referrer_policy: ReferrerPolicy,

	pub(crate) mode: RequestMode,
	pub(crate) credentials: RequestCredentials,
	pub(crate) cache: RequestCache,
	pub(crate) redirect: RequestRedirect,

	pub(crate) integrity: String,

	#[allow(dead_code)]
	pub(crate) unsafe_request: bool,
	pub(crate) keepalive: bool,

	pub(crate) client_window: bool,
	pub(crate) signal_object: Box<Heap<*mut JSObject>>,
}

#[js_class]
impl Request {
	#[ion(constructor)]
	pub fn constructor(cx: &Context, info: RequestInfo, init: Option<RequestInit>) -> Result<Request> {
		let mut fallback_cors = false;

		let mut request = match info {
			RequestInfo::Request(request) => request.clone(),
			RequestInfo::String(url) => {
				let uri = Uri::from_str(&url)?;
				let url = Url::from_str(&url)?;
				if url.username() != "" || url.password().is_some() {
					return Err(Error::new("Received URL with embedded credentials", ErrorKind::Type));
				}
				let request = hyper::Request::builder().uri(uri).body(Body::empty())?;

				fallback_cors = true;

				Request {
					reflector: Reflector::default(),

					request,
					headers: Box::default(),
					body: FetchBody::default(),
					body_used: false,

					url: url.clone(),
					locations: vec![url],

					referrer: Referrer::default(),
					referrer_policy: ReferrerPolicy::default(),

					mode: RequestMode::default(),
					credentials: RequestCredentials::default(),
					cache: RequestCache::default(),
					redirect: RequestRedirect::default(),

					integrity: String::new(),

					unsafe_request: false,
					keepalive: false,

					client_window: true,
					signal_object: Heap::boxed(AbortSignal::new_object(cx, Box::default())),
				}
			}
		};

		let mut headers = None;
		let mut body = None;

		if let Some(init) = init {
			if let Some(window) = init.window {
				if window.is_null() {
					request.client_window = false;
				} else {
					return Err(Error::new("Received non-null window type", ErrorKind::Type));
				}
			}

			if request.mode == RequestMode::Navigate {
				request.mode = RequestMode::SameOrigin;
			}

			if let Some(referrer) = init.referrer {
				request.referrer = referrer;
			}
			if let Some(policy) = init.referrer_policy {
				request.referrer_policy = policy;
			}

			let mode = init.mode.or(fallback_cors.then_some(RequestMode::Cors));
			if let Some(mode) = mode {
				if mode == RequestMode::Navigate {
					return Err(Error::new("Received 'navigate' mode", ErrorKind::Type));
				}
				request.mode = mode;
			}

<<<<<<< HEAD
			let kind = if request.mode == RequestMode::NoCors {
				HeadersKind::RequestNoCors
			} else {
				HeadersKind::Request
			};

			let headers = if let Some(headers) = headers {
				headers.into_headers(HeadersInner::MutRef(request.request.headers_mut()), kind)?
			} else {
				Headers { headers: HeadersInner::default(), kind }
			};
			request.headers.set(Headers::new_object(cx, headers));

			if let Some(body) = body {
				if let Some(kind) = &body.kind {
					let headers = request.request.headers_mut();
					if !headers.contains_key(CONTENT_TYPE) {
						headers.append(CONTENT_TYPE, HeaderValue::from_str(&kind.to_string())?);
					}
				}

				if let Some(host_str) = request.url.host_str() {
					let headers = request.request.headers_mut();
					if !headers.contains_key(HOST) {
						headers.append(HOST, HeaderValue::from_str(host_str)?);
					}
				}

				request.body = body;
=======
			if let Some(credentials) = init.credentials {
				request.credentials = credentials;
			}
			if let Some(cache) = init.cache {
				request.cache = cache;
			}
			if let Some(redirect) = init.redirect {
				request.redirect = redirect;
			}
			if let Some(integrity) = init.integrity {
				request.integrity = integrity;
			}
			if let Some(keepalive) = init.keepalive {
				request.keepalive = keepalive;
			}

			if let Some(signal_object) = init.signal {
				request.signal_object.set(signal_object);
>>>>>>> 0d69797c
			}

			if let Some(mut method) = init.method {
				method.make_ascii_uppercase();
				let method = Method::from_str(&method)?;
				if method == Method::CONNECT || method == Method::TRACE {
					return Err(Error::new("Received invalid request method", ErrorKind::Type));
				}
				*request.request.method_mut() = method;
			}

			headers = init.headers;
			body = init.body;
		}

		if request.cache == RequestCache::OnlyIfCached && request.mode != RequestMode::SameOrigin {
			return Err(Error::new(
				"Request cache mode 'only-if-cached' can only be used with request mode 'same-origin'",
				ErrorKind::Type,
			));
		}

		if request.mode == RequestMode::NoCors {
			let method = request.request.method();
			if method != Method::GET && method != Method::HEAD && method != Method::POST {
				return Err(Error::new("Invalid request method", ErrorKind::Type));
			}
		}

		let kind = if request.mode == RequestMode::NoCors {
			HeadersKind::RequestNoCors
		} else {
			HeadersKind::Request
		};

		let mut headers = if let Some(headers) = headers {
			headers.into_headers(HeaderMap::new(), kind)?
		} else {
			Headers {
				reflector: Reflector::default(),
				headers: HeaderMap::new(),
				kind,
			}
		};

		if let Some(body) = body {
			if let Some(kind) = &body.kind {
				if !headers.headers.contains_key(CONTENT_TYPE) {
					headers.headers.append(CONTENT_TYPE, HeaderValue::from_str(&kind.to_string()).unwrap());
				}
			}

			request.body = body;
		}
		request.headers.set(Headers::new_object(cx, Box::new(headers)));

		Ok(request)
	}

	#[ion(get)]
	pub fn get_method(&self) -> String {
		self.request.method().to_string()
	}

	#[ion(get)]
	pub fn get_url(&self) -> String {
		self.request.uri().to_string()
	}

	#[ion(get)]
	pub fn get_headers(&self) -> *mut JSObject {
		self.headers.get()
	}

	#[ion(get)]
	pub fn get_destination(&self) -> String {
		String::new()
	}

	#[ion(get)]
	pub fn get_referrer(&self) -> String {
		self.referrer.to_string()
	}

	#[ion(get)]
	pub fn get_referrer_policy(&self) -> String {
		self.referrer.to_string()
	}

	#[ion(get)]
	pub fn get_mode(&self) -> String {
		self.mode.to_string()
	}

	#[ion(get)]
	pub fn get_credentials(&self) -> String {
		self.credentials.to_string()
	}

	#[ion(get)]
	pub fn get_cache(&self) -> String {
		self.cache.to_string()
	}

	#[ion(get)]
	pub fn get_redirect(&self) -> String {
		self.redirect.to_string()
	}

	#[ion(get)]
	pub fn get_integrity(&self) -> String {
		self.integrity.clone()
	}

	#[ion(get)]
	pub fn get_keepalive(&self) -> bool {
		self.keepalive
	}

	#[ion(get)]
	pub fn get_is_reload_navigation(&self) -> bool {
		false
	}

	#[ion(get)]
	pub fn get_is_history_navigation(&self) -> bool {
		false
	}

	#[ion(get)]
	pub fn get_signal(&self) -> *mut JSObject {
		self.signal_object.get()
	}

	#[ion(get)]
	pub fn get_duplex(&self) -> String {
		String::from("half")
	}
}

impl Clone for Request {
	fn clone(&self) -> Request {
		let method = self.request.method().clone();
		let uri = self.request.uri().clone();

		let request = hyper::Request::builder().method(method).uri(uri);
		let request = request.body(Body::empty()).unwrap();
		let url = self.locations.last().unwrap().clone();

		Request {
			reflector: Reflector::default(),

			request,
			headers: Box::default(),
			body: self.body.clone(),
			body_used: self.body_used,

			url: url.clone(),
			locations: vec![url],

			referrer: self.referrer.clone(),
			referrer_policy: self.referrer_policy,

			mode: self.mode,
			credentials: self.credentials,
			cache: self.cache,
			redirect: self.redirect,

			integrity: self.integrity.clone(),

			unsafe_request: true,
			keepalive: self.keepalive,

			client_window: self.client_window,
			signal_object: Heap::boxed(self.signal_object.get()),
		}
	}
}<|MERGE_RESOLUTION|>--- conflicted
+++ resolved
@@ -32,65 +32,8 @@
 }
 
 #[js_class]
-<<<<<<< HEAD
-pub mod class {
-	use std::str::FromStr;
-
-	use http::header::{CONTENT_TYPE, HOST};
-	use http::HeaderValue;
-	use hyper::{Body, Method, Uri};
-	use mozjs::gc::Traceable;
-	use mozjs::jsapi::{Heap, JSObject, JSTracer};
-	use url::Url;
-
-	use ion::{ClassDefinition, Context, Error, ErrorKind, Object, Result, Value};
-	use ion::conversions::{FromValue, ToValue};
-
-	use crate::globals::abort::AbortSignal;
-	use crate::globals::fetch::{Headers, RequestInfo};
-	use crate::globals::fetch::body::FetchBody;
-	use crate::globals::fetch::header::{HeadersInner, HeadersKind};
-	use crate::globals::fetch::request::{
-		clone_request, Referrer, ReferrerPolicy, RequestBuilderInit, RequestCache, RequestCredentials, RequestMode, RequestRedirect,
-	};
-
-	#[ion(into_value)]
-	pub struct Request {
-		pub(crate) request: hyper::Request<Body>,
-		pub(crate) headers: Box<Heap<*mut JSObject>>,
-		pub(crate) body: FetchBody,
-		pub(crate) body_used: bool,
-
-		pub(crate) url: Url,
-		pub(crate) locations: Vec<Url>,
-
-		pub(crate) referrer: Referrer,
-		pub(crate) referrer_policy: ReferrerPolicy,
-
-		pub(crate) mode: RequestMode,
-		pub(crate) credentials: RequestCredentials,
-		pub(crate) cache: RequestCache,
-		pub(crate) redirect: RequestRedirect,
-
-		pub(crate) integrity: String,
-
-		#[allow(dead_code)]
-		pub(crate) unsafe_request: bool,
-		#[ion(readonly)]
-		pub keepalive: bool,
-		#[ion(readonly, name = "isReloadNavigation")]
-		pub reload_navigation: bool,
-		#[ion(readonly, name = "isHistoryNavigation")]
-		pub history_navigation: bool,
-
-		pub(crate) client_window: bool,
-		pub(crate) signal: AbortSignal,
-		pub(crate) signal_object: Box<Heap<*mut JSObject>>,
-	}
-=======
 pub struct Request {
 	reflector: Reflector,
->>>>>>> 0d69797c
 
 	#[ion(no_trace)]
 	pub(crate) request: hyper::Request<Body>,
@@ -200,37 +143,6 @@
 				request.mode = mode;
 			}
 
-<<<<<<< HEAD
-			let kind = if request.mode == RequestMode::NoCors {
-				HeadersKind::RequestNoCors
-			} else {
-				HeadersKind::Request
-			};
-
-			let headers = if let Some(headers) = headers {
-				headers.into_headers(HeadersInner::MutRef(request.request.headers_mut()), kind)?
-			} else {
-				Headers { headers: HeadersInner::default(), kind }
-			};
-			request.headers.set(Headers::new_object(cx, headers));
-
-			if let Some(body) = body {
-				if let Some(kind) = &body.kind {
-					let headers = request.request.headers_mut();
-					if !headers.contains_key(CONTENT_TYPE) {
-						headers.append(CONTENT_TYPE, HeaderValue::from_str(&kind.to_string())?);
-					}
-				}
-
-				if let Some(host_str) = request.url.host_str() {
-					let headers = request.request.headers_mut();
-					if !headers.contains_key(HOST) {
-						headers.append(HOST, HeaderValue::from_str(host_str)?);
-					}
-				}
-
-				request.body = body;
-=======
 			if let Some(credentials) = init.credentials {
 				request.credentials = credentials;
 			}
@@ -249,7 +161,6 @@
 
 			if let Some(signal_object) = init.signal {
 				request.signal_object.set(signal_object);
->>>>>>> 0d69797c
 			}
 
 			if let Some(mut method) = init.method {
