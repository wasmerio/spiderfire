--- conflicted
+++ resolved
@@ -404,15 +404,10 @@
 	}
 }
 
-<<<<<<< HEAD
-async fn http_fetch(cx: Context, request: &mut Request, client: Client, taint: ResponseTaint, redirections: u8) -> (Response, bool) {
+async fn http_fetch(
+	cx: Context, request: &mut Request, client: Client, taint: ResponseTaint, redirections: u8,
+) -> (Response, bool) {
 	let (cx, response) = cx.await_native_cx(|cx| http_network_fetch(cx, request, client.clone(), false)).await;
-=======
-async fn http_fetch(
-	cx: &Context, request: &mut Request, client: Client, taint: ResponseTaint, redirections: u8,
-) -> (Response, bool) {
-	let response = http_network_fetch(cx, request, client.clone(), false).await;
->>>>>>> 6a60568e
 	match response.status {
 		Some(status) if status.is_redirection() => match request.redirect {
 			RequestRedirect::Follow => (
