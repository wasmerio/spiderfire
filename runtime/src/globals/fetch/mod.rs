--- conflicted
+++ resolved
@@ -22,42 +22,27 @@
 use mozjs::jsapi::JSObject;
 use sys_locale::get_locales;
 use tokio::fs::read;
-use uri_url::url_to_uri;
 use url::Url;
 
-<<<<<<< HEAD
-pub use body::{FetchBody, FetchBodyInner, FetchBodyKind, FetchBodyLength, hyper_body_to_stream};
-pub use client::{default_client, GLOBAL_CLIENT};
-pub use header::{Headers, HeaderEntry, HeadersInit, HeadersObject};
 use ion::{ClassDefinition, Context, Error, ErrorKind, Exception, Object, Promise, ResultExc, TracedHeap, Result};
-=======
-use body::FetchBody;
-pub use client::{default_client, GLOBAL_CLIENT};
-use client::Client;
-use header::{FORBIDDEN_RESPONSE_HEADERS, HeadersKind, remove_all_header_entries};
-pub use header::Headers;
-use ion::{ClassDefinition, Context, Error, ErrorKind, Exception, Local, Object, Promise, ResultExc, TracedHeap};
->>>>>>> 64255409
 use ion::class::Reflector;
 use ion::conversions::ToValue;
 use ion::flags::PropertyFlags;
 use ion::function::Opt;
+
+pub use body::{FetchBody, FetchBodyInner, FetchBodyKind, FetchBodyLength, hyper_body_to_stream};
+pub use client::{default_client, GLOBAL_CLIENT};
+pub use header::{Headers, HeaderEntry, HeadersInit, HeadersObject};
 pub use request::{Request, RequestInfo, RequestInit};
-use request::{Referrer, ReferrerPolicy, RequestCache, RequestCredentials, RequestMode, RequestRedirect};
-use response::{network_error, ResponseKind, ResponseTaint};
 pub use response::Response;
 
 use crate::globals::abort::AbortSignal;
-<<<<<<< HEAD
 use crate::globals::fetch::client::Client;
 use crate::globals::fetch::header::{FORBIDDEN_RESPONSE_HEADERS, HeadersKind, remove_all_header_entries};
 use crate::globals::fetch::request::{
 	Referrer, ReferrerPolicy, RequestCache, RequestCredentials, RequestMode, RequestRedirect,
 };
 use crate::globals::fetch::response::{network_error, ResponseKind, ResponseTaint};
-=======
-use crate::globals::fetch::body::Body;
->>>>>>> 64255409
 use crate::promise::future_to_promise;
 use crate::VERSION;
 
@@ -69,43 +54,25 @@
 
 const DEFAULT_USER_AGENT: &str = concatcp!("Spiderfire/", VERSION);
 
-<<<<<<< HEAD
 // TODO: replace all of the `network_error()`s with better errors
-=======
+
 #[js_fn]
-fn fetch<'cx>(cx: &'cx Context, resource: RequestInfo, init: Opt<RequestInit>) -> Option<Promise<'cx>> {
-	let promise = Promise::new(cx);
->>>>>>> 64255409
-
-#[js_fn]
-fn fetch(cx: &Context, resource: RequestInfo, init: Option<RequestInit>) -> Option<Promise> {
+fn fetch(cx: &Context, resource: RequestInfo, init: Opt<RequestInit>) -> Option<Promise> {
 	let request = match Request::constructor(cx, resource, init) {
 		Ok(request) => request,
 		Err(error) => {
-			return Some(Promise::new_rejected(cx, error.as_value(cx)));
-		}
-	};
-
-<<<<<<< HEAD
+			return Some(Promise::rejected(cx, error.as_value(cx)));
+		}
+	};
+
 	let signal = Object::from(request.signal_object.to_local());
-	let signal = AbortSignal::get_private(&signal);
-	if let Some(reason) = signal.get_reason() {
-		return Some(Promise::new_rejected(cx, reason));
-	}
-
-	let mut headers = Object::from(request.headers.to_local());
-	let headers = Headers::get_mut_private(&mut headers);
-=======
-	let signal = Object::from(unsafe { Local::from_heap(&request.signal_object) });
 	let signal = AbortSignal::get_private(cx, &signal).unwrap();
 	if let Some(reason) = signal.get_reason() {
-		promise.reject(cx, &cx.root(reason).into());
-		return Some(promise);
-	}
-
-	let headers = Object::from(unsafe { Local::from_heap(&request.headers) });
+		return Some(Promise::rejected(cx, reason));
+	}
+
+	let headers = Object::from(request.headers.to_local());
 	let headers = Headers::get_mut_private(cx, &headers).unwrap();
->>>>>>> 64255409
 	if !headers.headers.contains_key(ACCEPT) {
 		headers.headers.append(ACCEPT, HeaderValue::from_static("*/*"));
 	}
@@ -123,24 +90,22 @@
 	}
 
 	let request = TracedHeap::new(Request::new_object(cx, Box::new(request)));
-<<<<<<< HEAD
 	unsafe {
 		future_to_promise(cx, move |cx| async move {
-			let mut request = Object::from(request.to_local());
-			let (cx, res) = cx
-				.await_native_cx(|cx| fetch_internal(cx, &mut request, GLOBAL_CLIENT.get().unwrap().clone()))
+			let request = Object::from(request.to_local());
+			let (_, res) = cx
+				.await_native_cx(|cx| fetch_internal(cx, &request, GLOBAL_CLIENT.get().unwrap().clone()))
 				.await;
-			cx.unroot_persistent_object(request.handle().get());
 			res
 		})
 	}
 }
 
-pub async fn fetch_internal<'o>(cx: Context, request: &mut Object<'o>, client: Client) -> ResultExc<*mut JSObject> {
-	let request = Request::get_mut_private(request);
+pub async fn fetch_internal<'o>(cx: Context, request: &Object<'o>, client: Client) -> ResultExc<*mut JSObject> {
+	let request = Request::get_mut_private(&cx, request)?;
 	let signal = Object::from(request.signal_object.to_local());
-	let signal = AbortSignal::get_private(&signal).signal.clone().poll();
-	let request_url = request.url.clone();
+	let signal = AbortSignal::get_private(&cx, &signal)?.signal.clone().poll();
+	let request_url = request.url().clone();
 	let send = main_fetch(cx.duplicate(), request, client, 0);
 	let (cx, response) = cx.await_native(select(send, signal)).await;
 	let response = match response {
@@ -150,40 +115,12 @@
 
 	if response.kind == ResponseKind::Error {
 		Err(Exception::Error(Error::new(
-			&format!("Network Error: Failed to fetch from {}", request_url),
+			format!("Network Error: Failed to fetch from {}", request_url),
 			ErrorKind::Type,
 		)))
 	} else {
 		Ok(Response::new_object(&cx, Box::new(response)))
 	}
-=======
-	let cx2 = unsafe { Context::new_unchecked(cx.as_ptr()) };
-	future_to_promise(cx, async move {
-		let request = Object::from(request.to_local());
-		fetch_internal(&cx2, &request, GLOBAL_CLIENT.get().unwrap().clone()).await
-	})
-}
-
-async fn fetch_internal<'o>(cx: &Context, request: &Object<'o>, client: Client) -> ResultExc<*mut JSObject> {
-	let request = Request::get_mut_private(cx, request)?;
-	let signal = Object::from(unsafe { Local::from_heap(&request.signal_object) });
-	let signal = AbortSignal::get_private(cx, &signal)?.signal.clone().poll();
-	let send = Box::pin(main_fetch(cx, request, client, 0));
-	let response = match select(send, signal).await {
-		Either::Left((response, _)) => Ok(response),
-		Either::Right((exception, _)) => Err(Exception::Other(exception)),
-	};
-	response.and_then(|response| {
-		if response.kind == ResponseKind::Error {
-			Err(Exception::Error(Error::new(
-				format!("Network Error: Failed to fetch from {}", &request.url),
-				ErrorKind::Type,
-			)))
-		} else {
-			Ok(Response::new_object(cx, Box::new(response)))
-		}
-	})
->>>>>>> 64255409
 }
 
 static BAD_PORTS: &[u16] = &[
@@ -273,7 +210,7 @@
 
 #[async_recursion(?Send)]
 async fn main_fetch(cx: Context, request: &mut Request, client: Client, redirections: u8) -> Result<Response> {
-	let scheme = request.url.scheme();
+	let scheme = request.url().scheme();
 
 	// TODO: Upgrade HTTP Schemes if the host is a domain and matches the Known HSTS Domain List
 
@@ -284,9 +221,9 @@
 			let response = network_error(&cx);
 			(cx, Ok(response))
 		} else if SCHEMES.contains(&scheme) {
-			cx.await_native_cx(|cx| scheme_fetch(cx, scheme, request.url.clone())).await
+			cx.await_native_cx(|cx| scheme_fetch(cx, scheme, request.url().clone())).await
 		} else if scheme == "https" || scheme == "http" {
-			if let Some(port) = request.url.port() {
+			if let Some(port) = request.url().port() {
 				if BAD_PORTS.contains(&port) {
 					return Ok(network_error(&cx));
 				}
@@ -315,15 +252,10 @@
 		return Ok(response);
 	}
 
-	response.url.get_or_insert(request.url.clone());
-
-<<<<<<< HEAD
-	let mut headers = Object::from(response.headers.to_local());
-	let headers = Headers::get_mut_private(&mut headers);
-=======
-	let headers = Object::from(unsafe { Local::from_heap(&response.headers) });
-	let headers = Headers::get_mut_private(cx, &headers).unwrap();
->>>>>>> 64255409
+	response.url.get_or_insert(request.url().clone());
+
+	let headers = Object::from(response.headers.to_local());
+	let headers = Headers::get_mut_private(&cx, &headers).unwrap();
 
 	if !opaque_redirect
 		&& taint == ResponseTaint::Opaque
@@ -340,17 +272,6 @@
 	}
 
 	if !opaque_redirect
-<<<<<<< HEAD
-		&& (request.method == Method::HEAD
-		|| request.method == Method::CONNECT
-		|| response.status == Some(StatusCode::SWITCHING_PROTOCOLS)
-		|| response.status.as_ref().map(StatusCode::as_u16) == Some(103) // Early Hints
-		|| response.status == Some(StatusCode::NO_CONTENT)
-		|| response.status == Some(StatusCode::RESET_CONTENT)
-		|| response.status == Some(StatusCode::NOT_MODIFIED))
-	{
-		response.body = Some(FetchBody::default());
-=======
 		&& (matches!(request.method, Method::HEAD | Method::CONNECT)
 		|| response.status.as_ref().map(StatusCode::as_u16) == Some(103) // Early Hints
 		|| matches!(
@@ -360,8 +281,7 @@
 					| Some(StatusCode::RESET_CONTENT)
 					| Some(StatusCode::NOT_MODIFIED)
 			)) {
-		response.body = None;
->>>>>>> 64255409
+		response.body = Some(FetchBody::default());
 	}
 
 	if opaque_redirect {
@@ -509,13 +429,12 @@
 }
 
 #[async_recursion(?Send)]
-<<<<<<< HEAD
 async fn http_network_fetch(cx: Context, req: &mut Request, client: Client, is_new: bool) -> Result<Response> {
-	let mut request = req.try_clone(&cx)?;
-	let mut headers = Object::from(req.headers.to_local());
-	let headers = Headers::get_mut_private(&mut headers);
-
-	let mut request_builder = hyper::Request::builder().method(&request.method).uri(request.url.to_string());
+	let request = req.try_clone(&cx)?;
+	let headers = Object::from(req.headers.to_local());
+	let headers = Headers::get_mut_private(&cx, &headers).unwrap();
+
+	let mut request_builder = hyper::Request::builder().method(&request.method).uri(request.url().to_string());
 	let Some(request_headers) = request_builder.headers_mut() else {
 		return Ok(network_error(&cx));
 	};
@@ -538,16 +457,6 @@
 		FetchBodyLength::Known(l) => Some(l),
 		FetchBodyLength::Unknown => None,
 	};
-=======
-async fn http_network_fetch(cx: &Context, request: &Request, client: Client, is_new: bool) -> Response {
-	let headers = Object::from(unsafe { Local::from_heap(&request.headers) });
-	let mut headers = Headers::get_mut_private(cx, &headers).unwrap().headers.clone();
-
-	let length = request
-		.body
-		.len()
-		.or_else(|| (request.body.is_none() && matches!(request.method, Method::POST | Method::PUT)).then_some(0));
->>>>>>> 64255409
 
 	if let Some(length) = length {
 		headers.append(CONTENT_LENGTH, HeaderValue::from_str(&length.to_string()).unwrap());
@@ -591,10 +500,10 @@
 
 	if !headers.contains_key(HOST) {
 		let host = request
-			.url
+			.url()
 			.host_str()
 			.map(|host| {
-				if let Some(port) = request.url.port() {
+				if let Some(port) = request.url().port() {
 					format!("{}:{}", host, port)
 				} else {
 					String::from(host)
@@ -610,7 +519,6 @@
 
 	let range_requested = headers.contains_key(RANGE);
 
-<<<<<<< HEAD
 	// We check for the existence of a request body above, so we can safely unwrap here
 	let hyper_body = request.body.unwrap().into_http_body(cx.duplicate());
 	let (hyper_body, body_fut) = hyper_body?;
@@ -628,64 +536,29 @@
 			drop(cx);
 			let res = futures::join!(client.request(hyper_request), f);
 			(cx2, res.0)
-=======
-	let uri = url_to_uri(&request.url).unwrap();
-	let mut builder = hyper::Request::builder().method(request.method.clone()).uri(uri);
-	*builder.headers_mut().unwrap() = headers;
-	let req = builder.body(request.body.to_http_body()).unwrap();
-
-	let mut response = match client.request(req).await {
-		Ok(response) => {
-			let response = response.map(Body::Incoming);
-			let (headers, response) = Response::from_hyper(response, request.url.clone());
-
-			let headers = Headers {
-				reflector: Reflector::default(),
-				headers,
-				kind: HeadersKind::Immutable,
-			};
-			response.headers.set(Headers::new_object(cx, Box::new(headers)));
-			response
->>>>>>> 64255409
 		}
 	};
 	let hyper_response = hyper_response?;
-	let mut response = Response::from_hyper_response(&cx, hyper_response, req.url.clone())?;
+	let mut response = Response::from_hyper_response(&cx, hyper_response, req.url().clone())?;
 
 	response.range_requested = range_requested;
 
-<<<<<<< HEAD
 	if response.status == Some(StatusCode::PROXY_AUTHENTICATION_REQUIRED) && !req.client_window {
 		return Ok(network_error(&cx));
 	}
 
 	if response.status == Some(StatusCode::MISDIRECTED_REQUEST) && !is_new {
 		return http_network_fetch(cx, req, client, true).await;
-=======
-	if response.status == Some(StatusCode::PROXY_AUTHENTICATION_REQUIRED) && !request.client_window {
-		return network_error();
-	}
-
-	if response.status == Some(StatusCode::MISDIRECTED_REQUEST) && !is_new && !request.body.is_stream() {
-		return http_network_fetch(cx, request, client, true).await;
->>>>>>> 64255409
 	}
 
 	Ok(response)
 }
 
 async fn http_redirect_fetch(
-<<<<<<< HEAD
 	cx: Context, request: &mut Request, response: Response, client: Client, taint: ResponseTaint, redirections: u8,
 ) -> Result<Response> {
 	let headers = Object::from(response.headers.to_local());
-	let headers = Headers::get_private(&headers);
-=======
-	cx: &Context, request: &mut Request, response: Response, client: Client, taint: ResponseTaint, redirections: u8,
-) -> Response {
-	let headers = Object::from(unsafe { Local::from_heap(&response.headers) });
-	let headers = Headers::get_private(cx, &headers).unwrap();
->>>>>>> 64255409
+	let headers = Headers::get_private(&cx, &headers).unwrap();
 	let mut location = headers.headers.get_all(LOCATION).into_iter();
 	let location = match location.size_hint().1 {
 		Some(0) => return Ok(response),
@@ -716,35 +589,18 @@
 	}
 
 	if taint == ResponseTaint::Cors && (location.username() != "" || location.password().is_some()) {
-<<<<<<< HEAD
 		return Ok(network_error(&cx));
-=======
-		return network_error();
-	}
-
-	if response.status != Some(StatusCode::SEE_OTHER) && !request.body.is_none() && request.body.is_stream() {
-		return network_error();
->>>>>>> 64255409
 	}
 
 	if ((response.status == Some(StatusCode::MOVED_PERMANENTLY) || response.status == Some(StatusCode::FOUND))
 		&& request.method == Method::POST)
-<<<<<<< HEAD
 		|| (response.status == Some(StatusCode::SEE_OTHER)
 			&& (request.method != Method::GET || request.method != Method::HEAD))
 	{
 		request.method = Method::GET;
 		request.body = Some(FetchBody::default());
-		let mut headers = Object::from(request.headers.to_local());
-		let headers = Headers::get_mut_private(&mut headers);
-=======
-		|| (response.status == Some(StatusCode::SEE_OTHER) && !matches!(request.method, Method::GET | Method::HEAD))
-	{
-		request.method = Method::GET;
-		request.body = FetchBody::default();
-		let headers = Object::from(unsafe { Local::from_heap(&request.headers) });
-		let headers = Headers::get_mut_private(cx, &headers).unwrap();
->>>>>>> 64255409
+		let headers = Object::from(request.headers.to_local());
+		let headers = Headers::get_mut_private(&cx, &headers).unwrap();
 		remove_all_header_entries(&mut headers.headers, &CONTENT_ENCODING);
 		remove_all_header_entries(&mut headers.headers, &CONTENT_LANGUAGE);
 		remove_all_header_entries(&mut headers.headers, &CONTENT_LOCATION);
@@ -752,7 +608,6 @@
 	}
 
 	request.locations.push(location.clone());
-	request.url = location;
 
 	let policy = headers.headers.get_all(REFERRER_POLICY).into_iter().rev();
 	let policy = policy
