--- conflicted
+++ resolved
@@ -18,14 +18,8 @@
 #[derive(Debug, Default, FromValue)]
 pub struct FileOptions {
 	#[ion(inherit)]
-<<<<<<< HEAD
 	pub blob: BlobOptions,
-	#[ion(convert = ConversionBehavior::Default)]
-	pub last_modified: Option<i64>,
-=======
-	blob: BlobOptions,
-	modified: Option<Wrap<i64>>,
->>>>>>> 64255409
+	pub last_modified: Option<Wrap<i64>>,
 }
 
 #[js_class]
@@ -43,13 +37,8 @@
 		let options = options.unwrap_or_default();
 		let blob = Blob::constructor(Opt(Some(parts)), Opt(Some(options.blob)));
 		let modified = options
-<<<<<<< HEAD
 			.last_modified
-			.and_then(|d| Utc.timestamp_millis_opt(d).single())
-=======
-			.modified
 			.and_then(|d| Utc.timestamp_millis_opt(d.0).single())
->>>>>>> 64255409
 			.unwrap_or_else(Utc::now);
 
 		File { blob, name, modified }
