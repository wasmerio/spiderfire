--- conflicted
+++ resolved
@@ -38,11 +38,7 @@
 
 		for (result, promise) in results {
 			let mut value = Value::undefined(cx);
-<<<<<<< HEAD
 			let promise = Promise::from(promise.root(cx)).unwrap();
-=======
-			let promise = Promise::from(cx.root(promise)).unwrap();
->>>>>>> 64255409
 
 			let result = match result {
 				Ok(o) => {
