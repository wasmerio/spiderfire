/*
 * This Source Code Form is subject to the terms of the Mozilla Public
 * License, v. 2.0. If a copy of the MPL was not distributed with this
 * file, You can obtain one at http://mozilla.org/MPL/2.0/.
 */

use std::ptr;
use std::ptr::NonNull;

<<<<<<< HEAD
use mozjs::jsapi::{ContextOptionsRef, JSAutoRealm, OnNewGlobalHookOption};
=======
use mozjs::glue::CreateJobQueue;
use mozjs::jsapi::{ContextOptionsRef, JSAutoRealm, SetJobQueue, SetPromiseRejectionTrackerCallback};
>>>>>>> 0d69797c

use ion::{Context, ErrorReport, Object};
use ion::module::{init_module_loader, ModuleLoader};
use ion::objects::new_global;
use mozjs::rust::{RealmOptions, SIMPLE_GLOBAL_CLASS};

use crate::event_loop::{EventLoop, promise_rejection_tracker_callback};
use crate::event_loop::future::FutureQueue;
use crate::event_loop::macrotasks::MacrotaskQueue;
use crate::event_loop::microtasks::{JOB_QUEUE_TRAPS, MicrotaskQueue};
use crate::globals::{init_globals, init_microtasks, init_timers};
use crate::modules::StandardModules;

#[derive(Default)]
pub struct ContextPrivate {
	pub(crate) event_loop: EventLoop,
}

pub trait ContextExt {
	fn get_private(&self) -> NonNull<ContextPrivate>;
}

impl ContextExt for Context {
	fn get_private(&self) -> NonNull<ContextPrivate> {
		unsafe { NonNull::new_unchecked(self.get_raw_private() as *mut ContextPrivate) }
	}
}

pub struct Runtime<'cx> {
	global: Object<'cx>,
	cx: &'cx Context,
	#[allow(dead_code)]
	realm: JSAutoRealm,
}

impl<'cx> Runtime<'cx> {
	pub fn cx(&self) -> &Context {
		self.cx
	}

	pub fn global(&self) -> &Object<'cx> {
		&self.global
	}

	pub fn global_mut(&mut self) -> &mut Object<'cx> {
		&mut self.global
	}

	pub async fn run_event_loop(&self) -> Result<(), Option<ErrorReport>> {
		let event_loop = unsafe { &mut (*self.cx.get_private().as_ptr()).event_loop };
		event_loop.run_event_loop(self.cx).await
	}
}

impl Drop for Runtime<'_> {
	fn drop(&mut self) {
		let private = self.cx.get_private();
		let _ = unsafe { Box::from_raw(private.as_ptr()) };
		let inner_private = self.cx.get_inner_data();
		let _ = unsafe { Box::from_raw(inner_private.as_ptr()) };
	}
}

<<<<<<< HEAD
pub struct RuntimeBuilder<ML: ModuleLoader + 'static = (), Std: StandardModules = ()> {
=======
#[derive(Copy, Clone, Debug)]
pub struct RuntimeBuilder<ML: ModuleLoader + 'static = (), Std: StandardModules + 'static = ()> {
>>>>>>> 0d69797c
	microtask_queue: bool,
	macrotask_queue: bool,
	modules: Option<ML>,
	standard_modules: Option<Std>,
	hook_option: Option<OnNewGlobalHookOption>,
	realm_options: Option<RealmOptions>,
}

impl<ML: ModuleLoader + 'static, Std: StandardModules + 'static> RuntimeBuilder<ML, Std> {
	pub fn new() -> RuntimeBuilder<ML, Std> {
		RuntimeBuilder::default()
	}

	pub fn macrotask_queue(mut self) -> RuntimeBuilder<ML, Std> {
		self.macrotask_queue = true;
		self
	}

	pub fn microtask_queue(mut self) -> RuntimeBuilder<ML, Std> {
		self.microtask_queue = true;
		self
	}

	pub fn modules(mut self, loader: ML) -> RuntimeBuilder<ML, Std> {
		self.modules = Some(loader);
		self
	}

	pub fn standard_modules(mut self, standard_modules: Std) -> RuntimeBuilder<ML, Std> {
		self.standard_modules = Some(standard_modules);
		self
	}

<<<<<<< HEAD
	pub fn hook_option(mut self, hook_option: OnNewGlobalHookOption) -> RuntimeBuilder<ML, Std> {
		self.hook_option = Some(hook_option);
		self
	}

	pub fn realm_options(mut self, realm_options: RealmOptions) -> RuntimeBuilder<ML, Std> {
		self.realm_options = Some(realm_options);
		self
	}

	pub fn build<'c, 'cx>(self, cx: &'cx Context<'c>) -> Runtime<'c, 'cx> {
		let mut global = new_global(
			cx,
			&SIMPLE_GLOBAL_CLASS,
			None,
			self.hook_option.unwrap_or(OnNewGlobalHookOption::FireOnNewGlobalHook),
			self.realm_options,
		);
=======
	pub fn build(self, cx: &mut Context) -> Runtime {
		let mut global = default_new_global(cx);
>>>>>>> 0d69797c
		let realm = JSAutoRealm::new(cx.as_ptr(), global.handle().get());

		let global_obj = global.handle().get();
		global.set_as(cx, "global", &global_obj);
		init_globals(cx, &mut global);

		let mut private = Box::<ContextPrivate>::default();

		if self.microtask_queue {
			private.event_loop.microtasks = Some(MicrotaskQueue::default());
			init_microtasks(cx, &mut global);
			private.event_loop.futures = Some(FutureQueue::default());

			unsafe {
				SetJobQueue(
					cx.as_ptr(),
					CreateJobQueue(&JOB_QUEUE_TRAPS, private.event_loop.microtasks.as_ref().unwrap() as *const _ as *const _),
				);
				SetPromiseRejectionTrackerCallback(cx.as_ptr(), Some(promise_rejection_tracker_callback), ptr::null_mut());
			}
		}
		if self.macrotask_queue {
			private.event_loop.macrotasks = Some(MacrotaskQueue::default());
			init_timers(cx, &mut global);
		}

		let _options = unsafe { &mut *ContextOptionsRef(cx.as_ptr()) };

		cx.set_private(private);

		let has_loader = self.modules.is_some();
		if let Some(loader) = self.modules {
			init_module_loader(cx, loader);
		}

		if let Some(standard_modules) = self.standard_modules {
			if has_loader {
				standard_modules.init(cx, &mut global);
			} else {
				standard_modules.init_globals(cx, &mut global);
			}
		}

		Runtime { global, cx, realm }
	}
}

impl<ML: ModuleLoader + 'static, Std: StandardModules + 'static> Default for RuntimeBuilder<ML, Std> {
	fn default() -> RuntimeBuilder<ML, Std> {
		RuntimeBuilder {
			microtask_queue: false,
			macrotask_queue: false,
			modules: None,
			standard_modules: None,
			hook_option: None,
			realm_options: None,
		}
	}
}<|MERGE_RESOLUTION|>--- conflicted
+++ resolved
@@ -7,12 +7,8 @@
 use std::ptr;
 use std::ptr::NonNull;
 
-<<<<<<< HEAD
-use mozjs::jsapi::{ContextOptionsRef, JSAutoRealm, OnNewGlobalHookOption};
-=======
 use mozjs::glue::CreateJobQueue;
-use mozjs::jsapi::{ContextOptionsRef, JSAutoRealm, SetJobQueue, SetPromiseRejectionTrackerCallback};
->>>>>>> 0d69797c
+use mozjs::jsapi::{ContextOptionsRef, JSAutoRealm, SetJobQueue, SetPromiseRejectionTrackerCallback, OnNewGlobalHookOption};
 
 use ion::{Context, ErrorReport, Object};
 use ion::module::{init_module_loader, ModuleLoader};
@@ -76,12 +72,7 @@
 	}
 }
 
-<<<<<<< HEAD
-pub struct RuntimeBuilder<ML: ModuleLoader + 'static = (), Std: StandardModules = ()> {
-=======
-#[derive(Copy, Clone, Debug)]
 pub struct RuntimeBuilder<ML: ModuleLoader + 'static = (), Std: StandardModules + 'static = ()> {
->>>>>>> 0d69797c
 	microtask_queue: bool,
 	macrotask_queue: bool,
 	modules: Option<ML>,
@@ -115,7 +106,6 @@
 		self
 	}
 
-<<<<<<< HEAD
 	pub fn hook_option(mut self, hook_option: OnNewGlobalHookOption) -> RuntimeBuilder<ML, Std> {
 		self.hook_option = Some(hook_option);
 		self
@@ -126,7 +116,7 @@
 		self
 	}
 
-	pub fn build<'c, 'cx>(self, cx: &'cx Context<'c>) -> Runtime<'c, 'cx> {
+	pub fn build<'cx>(self, cx: &'cx mut Context) -> Runtime<'cx> {
 		let mut global = new_global(
 			cx,
 			&SIMPLE_GLOBAL_CLASS,
@@ -134,10 +124,6 @@
 			self.hook_option.unwrap_or(OnNewGlobalHookOption::FireOnNewGlobalHook),
 			self.realm_options,
 		);
-=======
-	pub fn build(self, cx: &mut Context) -> Runtime {
-		let mut global = default_new_global(cx);
->>>>>>> 0d69797c
 		let realm = JSAutoRealm::new(cx.as_ptr(), global.handle().get());
 
 		let global_obj = global.handle().get();
