/*
 * This Source Code Form is subject to the terms of the Mozilla Public
 * License, v. 2.0. If a copy of the MPL was not distributed with this
 * file, You can obtain one at http://mozilla.org/MPL/2.0/.
 */

use std::any::Any;
use std::ptr;

use mozjs::glue::CreateJobQueue;
use mozjs::jsapi::{ContextOptionsRef, JSAutoRealm, SetJobQueue, SetPromiseRejectionTrackerCallback, OnNewGlobalHookOption};

use ion::{Context, ErrorReport, Object};
use ion::module::{init_module_loader, ModuleLoader};
<<<<<<< HEAD
use ion::objects::new_global;
use mozjs::rust::{RealmOptions, SIMPLE_GLOBAL_CLASS};
=======
use ion::object::default_new_global;
>>>>>>> 64255409

use crate::event_loop::{EventLoop, promise_rejection_tracker_callback};
use crate::event_loop::future::FutureQueue;
use crate::event_loop::macrotasks::MacrotaskQueue;
use crate::event_loop::microtasks::{JOB_QUEUE_TRAPS, MicrotaskQueue};
use crate::globals::{init_globals, init_microtasks, init_timers};
use crate::module::StandardModules;

#[derive(Default)]
pub struct ContextPrivate {
	pub(crate) event_loop: EventLoop,
	pub app_data: Option<Box<dyn Any>>,
}

pub trait ContextExt {
	#[allow(clippy::mut_from_ref)]
	unsafe fn get_private(&self) -> &mut ContextPrivate;

	fn set_app_data(&self, app_data: Box<dyn Any>);

	fn get_raw_app_data(&self) -> *mut dyn Any;

	#[allow(clippy::mut_from_ref)]
	unsafe fn get_app_data<T: 'static>(&self) -> &mut T;
}

impl ContextExt for Context {
	unsafe fn get_private(&self) -> &mut ContextPrivate {
		unsafe { (*self.get_raw_private()).downcast_mut().unwrap() }
	}

	fn set_app_data(&self, app_data: Box<dyn Any>) {
		unsafe { self.get_private() }.app_data = Some(app_data);
	}

	fn get_raw_app_data(&self) -> *mut dyn Any {
		unsafe { self.get_private().app_data.as_deref().unwrap() as *const _ as *mut _ }
	}

	//
	unsafe fn get_app_data<T: 'static>(&self) -> &mut T {
		unsafe { (*self.get_raw_app_data()).downcast_mut().unwrap() }
	}
}

pub struct Runtime<'cx> {
	global: Object<'cx>,
	cx: &'cx Context,
	#[allow(dead_code)]
	realm: JSAutoRealm,
}

impl<'cx> Runtime<'cx> {
	pub fn cx(&self) -> &Context {
		self.cx
	}

	pub fn global(&self) -> &Object<'cx> {
		&self.global
	}

	pub fn global_mut(&mut self) -> &Object<'cx> {
		&mut self.global
	}

	pub async fn run_event_loop(&self) -> Result<(), Option<ErrorReport>> {
		let event_loop = unsafe { &mut self.cx.get_private().event_loop };
		let cx = self.cx.duplicate();
		event_loop.run_event_loop(&cx).await
	}
}

impl Drop for Runtime<'_> {
	fn drop(&mut self) {
		let inner_private = self.cx.get_inner_data();
		let _ = unsafe { Box::from_raw(inner_private.as_ptr()) };
	}
}

pub struct RuntimeBuilder<ML: ModuleLoader + 'static = (), Std: StandardModules + 'static = ()> {
	microtask_queue: bool,
	macrotask_queue: bool,
	modules: Option<ML>,
	standard_modules: Option<Std>,
	hook_option: Option<OnNewGlobalHookOption>,
	realm_options: Option<RealmOptions>,
}

impl<ML: ModuleLoader + 'static, Std: StandardModules + 'static> RuntimeBuilder<ML, Std> {
	pub fn new() -> RuntimeBuilder<ML, Std> {
		RuntimeBuilder::default()
	}

	pub fn macrotask_queue(mut self) -> RuntimeBuilder<ML, Std> {
		self.macrotask_queue = true;
		self
	}

	pub fn microtask_queue(mut self) -> RuntimeBuilder<ML, Std> {
		self.microtask_queue = true;
		self
	}

	pub fn modules(mut self, loader: ML) -> RuntimeBuilder<ML, Std> {
		self.modules = Some(loader);
		self
	}

	pub fn standard_modules(mut self, standard_modules: Std) -> RuntimeBuilder<ML, Std> {
		self.standard_modules = Some(standard_modules);
		self
	}

<<<<<<< HEAD
	pub fn hook_option(mut self, hook_option: OnNewGlobalHookOption) -> RuntimeBuilder<ML, Std> {
		self.hook_option = Some(hook_option);
		self
	}

	pub fn realm_options(mut self, realm_options: RealmOptions) -> RuntimeBuilder<ML, Std> {
		self.realm_options = Some(realm_options);
		self
	}

	pub fn build(self, cx: &Context) -> Runtime {
		let mut global = new_global(
			cx,
			&SIMPLE_GLOBAL_CLASS,
			None,
			self.hook_option.unwrap_or(OnNewGlobalHookOption::FireOnNewGlobalHook),
			self.realm_options,
		);
=======
	pub fn build(self, cx: &mut Context) -> Runtime {
		let global = default_new_global(cx);
>>>>>>> 64255409
		let realm = JSAutoRealm::new(cx.as_ptr(), global.handle().get());

		let global_obj = global.handle().get();
		global.set_as(cx, "global", &global_obj);
		init_globals(cx, &global);

		let mut private = Box::<ContextPrivate>::default();

		if self.microtask_queue {
			private.event_loop.microtasks = Some(MicrotaskQueue::default());
			init_microtasks(cx, &global);
			private.event_loop.futures = Some(FutureQueue::default());

			unsafe {
				SetJobQueue(
					cx.as_ptr(),
					CreateJobQueue(
						&JOB_QUEUE_TRAPS,
						ptr::from_ref(private.event_loop.microtasks.as_ref().unwrap()).cast(),
					),
				);
				SetPromiseRejectionTrackerCallback(
					cx.as_ptr(),
					Some(promise_rejection_tracker_callback),
					ptr::null_mut(),
				);
			}
		}
		if self.macrotask_queue {
			private.event_loop.macrotasks = Some(MacrotaskQueue::default());
			init_timers(cx, &global);
		}

		let _options = unsafe { &mut *ContextOptionsRef(cx.as_ptr()) };

		cx.set_private(private);

		let has_loader = self.modules.is_some();
		if let Some(loader) = self.modules {
			init_module_loader(cx, loader);
		}

		if let Some(standard_modules) = self.standard_modules {
			if has_loader {
				standard_modules.init(cx, &global);
			} else {
				standard_modules.init_globals(cx, &global);
			}
		}

		Runtime { global, cx, realm }
	}
}

impl<ML: ModuleLoader + 'static, Std: StandardModules + 'static> Default for RuntimeBuilder<ML, Std> {
	fn default() -> RuntimeBuilder<ML, Std> {
		RuntimeBuilder {
			microtask_queue: false,
			macrotask_queue: false,
			modules: None,
			standard_modules: None,
			hook_option: None,
			realm_options: None,
		}
	}
}<|MERGE_RESOLUTION|>--- conflicted
+++ resolved
@@ -12,12 +12,8 @@
 
 use ion::{Context, ErrorReport, Object};
 use ion::module::{init_module_loader, ModuleLoader};
-<<<<<<< HEAD
-use ion::objects::new_global;
+use ion::object::new_global;
 use mozjs::rust::{RealmOptions, SIMPLE_GLOBAL_CLASS};
-=======
-use ion::object::default_new_global;
->>>>>>> 64255409
 
 use crate::event_loop::{EventLoop, promise_rejection_tracker_callback};
 use crate::event_loop::future::FutureQueue;
@@ -54,7 +50,7 @@
 	}
 
 	fn get_raw_app_data(&self) -> *mut dyn Any {
-		unsafe { self.get_private().app_data.as_deref().unwrap() as *const _ as *mut _ }
+		unsafe { ptr::from_mut(self.get_private().app_data.as_deref_mut().unwrap()) }
 	}
 
 	//
@@ -131,7 +127,6 @@
 		self
 	}
 
-<<<<<<< HEAD
 	pub fn hook_option(mut self, hook_option: OnNewGlobalHookOption) -> RuntimeBuilder<ML, Std> {
 		self.hook_option = Some(hook_option);
 		self
@@ -143,17 +138,13 @@
 	}
 
 	pub fn build(self, cx: &Context) -> Runtime {
-		let mut global = new_global(
+		let global = new_global(
 			cx,
 			&SIMPLE_GLOBAL_CLASS,
 			None,
 			self.hook_option.unwrap_or(OnNewGlobalHookOption::FireOnNewGlobalHook),
 			self.realm_options,
 		);
-=======
-	pub fn build(self, cx: &mut Context) -> Runtime {
-		let global = default_new_global(cx);
->>>>>>> 64255409
 		let realm = JSAutoRealm::new(cx.as_ptr(), global.handle().get());
 
 		let global_obj = global.handle().get();
