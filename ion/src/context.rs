/*
 * This Source Code Form is subject to the terms of the Mozilla Public
 * License, v. 2.0. If a copy of the MPL was not distributed with this
 * file, You can obtain one at http://mozilla.org/MPL/2.0/.
 */

use std::any::{Any, TypeId};
use std::cell::RefCell;
use std::collections::HashMap;
use std::ptr;
use std::ptr::NonNull;

use futures::Future;
use mozjs::gc::{GCMethods, RootedTraceableSet};
use mozjs::jsapi::{
	BigInt, Heap, JS_GetContextPrivate, JS_SetContextPrivate, JSContext, JSFunction, JSObject, JSScript, JSString,
	PropertyDescriptor, PropertyKey, Rooted, Symbol,
};
use mozjs::jsval::JSVal;
use mozjs::rust::Runtime;
use typed_arena::Arena;

use crate::class::ClassInfo;
use crate::Local;
use crate::module::ModuleLoader;

/// Represents Types that can be Rooted in SpiderMonkey
pub enum GCType {
	Value,
	Object,
	String,
	Script,
	PropertyKey,
	PropertyDescriptor,
	Function,
	BigInt,
	Symbol,
}

/// Holds Rooted Values
#[derive(Default)]
struct RootedArena {
	values: Arena<Rooted<JSVal>>,
	objects: Arena<Rooted<*mut JSObject>>,
	strings: Arena<Rooted<*mut JSString>>,
	scripts: Arena<Rooted<*mut JSScript>>,
	property_keys: Arena<Rooted<PropertyKey>>,
	property_descriptors: Arena<Rooted<PropertyDescriptor>>,
	functions: Arena<Rooted<*mut JSFunction>>,
	big_ints: Arena<Rooted<*mut BigInt>>,
	symbols: Arena<Rooted<*mut Symbol>>,
}

#[allow(clippy::vec_box)]
#[derive(Default)]
pub struct Persistent {
	objects: Vec<Box<Heap<*mut JSObject>>>,
}

#[derive(Default)]
pub struct ContextInner {
	pub class_infos: HashMap<TypeId, ClassInfo>,
	pub module_loader: Option<Box<dyn ModuleLoader>>,
	persistent: Persistent,
	private: Option<Box<dyn Any>>,
}

/// Represents the thread-local state of the runtime.
///
/// Wrapper around [JSContext] that provides lifetime information and convenient APIs.
pub struct Context {
	context: NonNull<JSContext>,
	rooted: RootedArena,
	order: RefCell<Vec<GCType>>,
	private: NonNull<ContextInner>,
}

impl Context {
	pub fn from_runtime(rt: &Runtime) -> Context {
		let cx = rt.cx();

		let private = NonNull::new(unsafe { JS_GetContextPrivate(cx).cast::<ContextInner>() }).unwrap_or_else(|| {
			let private = Box::<ContextInner>::default();
			let private = Box::into_raw(private);
			unsafe {
				JS_SetContextPrivate(cx, private.cast());
			}
			unsafe { NonNull::new_unchecked(private) }
		});

		Context {
			context: unsafe { NonNull::new_unchecked(cx) },
			rooted: RootedArena::default(),
			order: RefCell::new(Vec::new()),
			private,
		}
	}

	pub unsafe fn new_unchecked(cx: *mut JSContext) -> Context {
		Context {
			context: unsafe { NonNull::new_unchecked(cx) },
			rooted: RootedArena::default(),
			order: RefCell::new(Vec::new()),
			private: unsafe { NonNull::new_unchecked(JS_GetContextPrivate(cx).cast::<ContextInner>()) },
		}
	}

	pub fn duplicate(&self) -> Self {
		unsafe { Self::new_unchecked(self.as_ptr()) }
	}

	pub fn as_ptr(&self) -> *mut JSContext {
		self.context.as_ptr()
	}

	pub fn get_inner_data(&self) -> NonNull<ContextInner> {
		self.private
	}

	pub fn get_raw_private(&self) -> *mut dyn Any {
		let inner = self.get_inner_data();
		ptr::from_mut(unsafe { (*inner.as_ptr()).private.as_deref_mut().unwrap() })
	}

	pub fn set_private(&self, private: Box<dyn Any>) {
		let inner_private = self.get_inner_data();
		unsafe {
			(*inner_private.as_ptr()).private = Some(private);
		}
	}

<<<<<<< HEAD
	/// See documentation for [`runtime::promise::future_to_promise`].
	pub async fn await_native<Fut: Future>(self, future: Fut) -> (Self, <Fut as Future>::Output) {
		unsafe {
			let cx_ptr = self.as_ptr();
			drop(self);

			let result = future.await;

			(Context::new_unchecked(cx_ptr), result)
		}
	}

	/// See documentation for [runtime::promise::future_to_promise].
	///
	/// This variation also provides a [`Context`] for use by the future.
	pub async fn await_native_cx<F: FnOnce(Context) -> Fut, Fut: Future>(
		self, future: F,
	) -> (Self, <Fut as Future>::Output) {
		unsafe {
			let cx_ptr = self.as_ptr();

			let result = future(self).await;

			(Context::new_unchecked(cx_ptr), result)
		}
=======
	/// Roots a value and returns a `[Local]` to it.
	/// The Local is only unrooted when the `[Context]` is dropped
	pub fn root<T: Rootable>(&self, value: T) -> Local<T> {
		let root = T::alloc(&self.rooted, Rooted::new_unrooted());
		self.order.borrow_mut().push(T::GC_TYPE);
		Local::new(self, root, value)
	}
}

pub trait Rootable: private::Sealed {}

impl<T: private::Sealed> Rootable for T {}

mod private {
	use mozjs::gc::{GCMethods, RootKind};
	use mozjs::jsapi::{BigInt, JSFunction, JSObject, JSScript, JSString, PropertyDescriptor, PropertyKey, Rooted, Symbol};
	use mozjs::jsval::JSVal;

	use super::{GCType, RootedArena};

	#[allow(clippy::mut_from_ref, private_interfaces)]
	pub trait Sealed: RootKind + GCMethods + Copy + Sized {
		const GC_TYPE: GCType;

		fn alloc(arena: &RootedArena, root: Rooted<Self>) -> &mut Rooted<Self>;
	}

	macro_rules! impl_rootable {
		($(($value:ty, $key:ident, $gc_type:ident)$(,)?)*) => {
			$(
				#[allow(clippy::mut_from_ref, private_interfaces)]
				impl Sealed for $value {
					const GC_TYPE: GCType = GCType::$gc_type;

					fn alloc(arena: &RootedArena, root: Rooted<Self>) -> &mut Rooted<Self> {
						arena.$key.alloc(root)
					}
				}
			)*
		};
	}

	impl_rootable! {
		(JSVal, values, Value),
		(*mut JSObject, objects, Object),
		(*mut JSString, strings, String),
		(*mut JSScript, scripts, Script),
		(PropertyKey, property_keys, PropertyKey),
		(PropertyDescriptor, property_descriptors, PropertyDescriptor),
		(*mut JSFunction, functions, Function),
		(*mut BigInt, big_ints, BigInt),
		(*mut Symbol, symbols, Symbol),
>>>>>>> 64255409
	}
}

macro_rules! impl_root_methods {
	($(($fn_name:ident, $pointer:ty, $key:ident, $gc_type:ident)$(,)?)*) => {
		$(
			#[deprecated = "Use Context::root instead."]
			#[doc = concat!("Roots a [", stringify!($pointer), "](", stringify!($pointer), ") as a ", stringify!($gc_type), " ands returns a [Local] to it.")]
			pub fn $fn_name(&self, ptr: $pointer) -> Local<$pointer> {
				let root = self.rooted.$key.alloc(Rooted::new_unrooted());
				self.order.borrow_mut().push(GCType::$gc_type);

				Local::new(self, root, ptr)
			}
		)*
	};
	([persistent], $(($root_fn:ident, $unroot_fn:ident, $pointer:ty, $key:ident)$(,)?)*) => {
		$(
			#[deprecated = "Use TracedHeap instead."]
			pub fn $root_fn(&self, ptr: $pointer) -> Local<$pointer> {
				let heap = Heap::boxed(ptr);
				let persistent = unsafe { &mut (*self.get_inner_data().as_ptr()).persistent.$key };
				persistent.push(heap);
				let ptr = &*persistent[persistent.len() - 1];
				unsafe {
					RootedTraceableSet::add(ptr);
					Local::from_heap(ptr)
				}
			}

			#[deprecated = "Use TracedHeap instead."]
			pub fn $unroot_fn(&self, ptr: $pointer) {
				let persistent = unsafe { &mut (*self.get_inner_data().as_ptr()).persistent.$key };
				let idx = match persistent.iter().rposition(|x| x.get() == ptr) {
					Some(idx) => idx,
					None => return,
				};
				unsafe {
					RootedTraceableSet::remove(&*persistent[idx]);
				}
				persistent.swap_remove(idx);
			}
		)*
	};
}

impl Context {
	impl_root_methods! {
		(root_value, JSVal, values, Value),
		(root_object, *mut JSObject, objects, Object),
		(root_string, *mut JSString, strings, String),
		(root_script, *mut JSScript, scripts, Script),
		(root_property_key, PropertyKey, property_keys, PropertyKey),
		(root_property_descriptor, PropertyDescriptor, property_descriptors, PropertyDescriptor),
		(root_function, *mut JSFunction, functions, Function),
		(root_bigint, *mut BigInt, big_ints, BigInt),
		(root_symbol, *mut Symbol, symbols, Symbol),
	}

	impl_root_methods! {
		[persistent],
		(root_persistent_object, unroot_persistent_object, *mut JSObject, objects)
	}
}

macro_rules! impl_drop {
	([$self:expr], $(($key:ident, $gc_type:ident)$(,)?)*) => {
		$(let $key: Vec<_> = $self.rooted.$key.iter_mut().collect();)*
		$(let mut $key = $key.into_iter().rev();)*

		for ty in $self.order.take().into_iter().rev() {
			match ty {
				$(
					GCType::$gc_type => {
						let root = $key.next().unwrap();
						root.ptr = unsafe { GCMethods::initial() };
						unsafe {
							root.remove_from_root_stack();
						}
					}
				)*
			}
		}
	}
}

impl Drop for Context {
	/// Drops the rooted values in reverse-order to maintain LIFO destruction in the Linked List.
	fn drop(&mut self) {
		impl_drop! {
			[self],
			(values, Value),
			(objects, Object),
			(strings, String),
			(scripts, Script),
			(property_keys, PropertyKey),
			(property_descriptors, PropertyDescriptor),
			(functions, Function),
			(big_ints, BigInt),
			(symbols, Symbol),
		}
	}
}<|MERGE_RESOLUTION|>--- conflicted
+++ resolved
@@ -129,7 +129,6 @@
 		}
 	}
 
-<<<<<<< HEAD
 	/// See documentation for [`runtime::promise::future_to_promise`].
 	pub async fn await_native<Fut: Future>(self, future: Fut) -> (Self, <Fut as Future>::Output) {
 		unsafe {
@@ -155,7 +154,8 @@
 
 			(Context::new_unchecked(cx_ptr), result)
 		}
-=======
+	}
+
 	/// Roots a value and returns a `[Local]` to it.
 	/// The Local is only unrooted when the `[Context]` is dropped
 	pub fn root<T: Rootable>(&self, value: T) -> Local<T> {
@@ -208,7 +208,6 @@
 		(*mut JSFunction, functions, Function),
 		(*mut BigInt, big_ints, BigInt),
 		(*mut Symbol, symbols, Symbol),
->>>>>>> 64255409
 	}
 }
 
