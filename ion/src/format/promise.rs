--- conflicted
+++ resolved
@@ -18,60 +18,26 @@
 /// ```js
 /// Promise { <#state> <#result> }
 /// ```
-<<<<<<< HEAD
-#[allow(clippy::unnecessary_to_owned)]
-pub fn format_promise(cx: &Context, cfg: Config, promise: &Promise) -> String {
-	let state = promise.state(cx);
-	let state_string = match state {
-		PromiseState::Pending => return "Promise { <pending> }".color(cfg.colours.promise).to_string(),
-		PromiseState::Fulfilled => "<fulfilled>",
-		PromiseState::Rejected => "<rejected>",
-	};
-	let state_string = state_string.color(cfg.colours.promise);
-
-	let mut base = "Promise {".color(cfg.colours.promise).to_string();
-	let result = promise.result(cx);
-
-	if cfg.multiline {
-		let result_string = format_value(cx, cfg.depth(cfg.depth + 1), &result);
-
-		base.push('\n');
-		base.push_str(&INDENT.repeat((cfg.indentation + cfg.depth + 1) as usize));
-		base.push_str(&state_string.to_string());
-		base.push(' ');
-		base.push_str(&result_string);
-		base.push_str(&"\n}".color(cfg.colours.promise).to_string());
-	} else {
-		let result_string = format_value(cx, cfg, &result);
-
-		base.push(' ');
-		base.push_str(&state_string.to_string());
-		base.push(' ');
-		base.push_str(&result_string);
-		base.push_str(&" }".color(cfg.colours.promise).to_string());
-	}
-=======
 pub fn format_promise<'cx>(cx: &'cx Context, cfg: Config, promise: &'cx Promise) -> PromiseDisplay<'cx> {
 	PromiseDisplay { cx, promise, cfg }
 }
 
 pub struct PromiseDisplay<'cx> {
 	cx: &'cx Context,
-	promise: &'cx Promise<'cx>,
+	promise: &'cx Promise,
 	cfg: Config,
 }
 
 impl Display for PromiseDisplay<'_> {
 	fn fmt(&self, f: &mut Formatter<'_>) -> fmt::Result {
 		let colour = self.cfg.colours.promise;
-		let state = self.promise.state();
+		let state = self.promise.state(self.cx);
 
 		let state = match state {
 			PromiseState::Pending => return write!(f, "{}", "Promise { <pending> }".color(colour)),
 			PromiseState::Fulfilled => "<fulfilled>".color(colour),
 			PromiseState::Rejected => "<rejected>".color(colour),
 		};
->>>>>>> 6a60568e
 
 		write!(f, "{}", "Promise {".color(colour))?;
 		let result = self.promise.result(self.cx);
