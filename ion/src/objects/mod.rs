--- conflicted
+++ resolved
@@ -21,11 +21,8 @@
 pub use object::Object;
 pub use promise::Promise;
 pub use regexp::RegExp;
-<<<<<<< HEAD
 pub use set::Set;
-=======
 pub use stream::{ReadableStream, ReadableStreamReader, WritableStream};
->>>>>>> 6def5861
 
 use crate::Context;
 
@@ -38,11 +35,8 @@
 mod object;
 mod promise;
 mod regexp;
-<<<<<<< HEAD
 mod set;
-=======
 mod stream;
->>>>>>> 6def5861
 pub mod typedarray;
 
 /// Returns the bit-masked representation of reserved slots for a class.
