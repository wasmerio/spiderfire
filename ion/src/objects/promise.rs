--- conflicted
+++ resolved
@@ -11,13 +11,9 @@
 use futures::executor::block_on;
 use mozjs::glue::JS_GetPromiseResult;
 use mozjs::jsapi::{
-<<<<<<< HEAD
-	AddPromiseReactions, GetPromiseID, GetPromiseState, IsPromiseObject, JSObject, NewPromiseObject, PromiseState, RejectPromise, ResolvePromise,
-	AddPromiseReactionsIgnoringUnhandledRejection, CallOriginalPromiseResolve, CallOriginalPromiseReject,
-=======
-	AddPromiseReactions, GetPromiseID, GetPromiseState, IsPromiseObject, JSContext, JSObject, NewPromiseObject,
-	PromiseState, RejectPromise, ResolvePromise,
->>>>>>> 6a60568e
+	AddPromiseReactions, GetPromiseID, GetPromiseState, IsPromiseObject, JSObject, NewPromiseObject, PromiseState,
+	RejectPromise, ResolvePromise, AddPromiseReactionsIgnoringUnhandledRejection, CallOriginalPromiseResolve,
+	CallOriginalPromiseReject,
 };
 use mozjs::rust::HandleObject;
 use mozjs_sys::jsapi::JS_GetPendingException;
@@ -42,7 +38,9 @@
 	/// Creates a new [Promise] which never resolves.
 	pub fn new(cx: &Context) -> Promise {
 		Promise {
-			promise: TracedHeap::from_local(&cx.root_object(unsafe { NewPromiseObject(cx.as_ptr(), HandleObject::null().into()) })),
+			promise: TracedHeap::from_local(
+				&cx.root_object(unsafe { NewPromiseObject(cx.as_ptr(), HandleObject::null().into()) }),
+			),
 		}
 	}
 
@@ -51,7 +49,9 @@
 		Box::new(value).into_value(cx, &mut val);
 
 		Promise {
-			promise: TracedHeap::from_local(&cx.root_object(unsafe { CallOriginalPromiseResolve(cx.as_ptr(), val.handle().into()) })),
+			promise: TracedHeap::from_local(
+				&cx.root_object(unsafe { CallOriginalPromiseResolve(cx.as_ptr(), val.handle().into()) }),
+			),
 		}
 	}
 
@@ -60,7 +60,9 @@
 		Box::new(value).into_value(cx, &mut val);
 
 		Promise {
-			promise: TracedHeap::from_local(&cx.root_object(unsafe { CallOriginalPromiseReject(cx.as_ptr(), val.handle().into()) })),
+			promise: TracedHeap::from_local(
+				&cx.root_object(unsafe { CallOriginalPromiseReject(cx.as_ptr(), val.handle().into()) }),
+			),
 		}
 	}
 
@@ -211,7 +213,6 @@
 		unsafe {
 			AddPromiseReactions(
 				cx.as_ptr(),
-<<<<<<< HEAD
 				self.root(cx).handle().into(),
 				resolved.handle().into(),
 				rejected.handle().into(),
@@ -239,9 +240,6 @@
 			AddPromiseReactionsIgnoringUnhandledRejection(
 				cx.as_ptr(),
 				self.root(cx).handle().into(),
-=======
-				self.handle().into(),
->>>>>>> 6a60568e
 				resolved.handle().into(),
 				rejected.handle().into(),
 			)
