--- conflicted
+++ resolved
@@ -103,13 +103,12 @@
 		unsafe { SameValue(cx.as_ptr(), self.handle().into(), other.handle().into(), &mut same) && same }
 	}
 
-<<<<<<< HEAD
+	pub fn to_source<'cx>(&self, cx: &'cx Context) -> crate::String<'cx> {
+		crate::String::from(cx.root_string(unsafe { JS_ValueToSource(cx.as_ptr(), self.handle().into()) }))
+	}
+
 	pub fn into_local(self) -> Local<'v, JSVal> {
 		self.val
-=======
-	pub fn to_source<'cx>(&self, cx: &'cx Context) -> crate::String<'cx> {
-		crate::String::from(cx.root_string(unsafe { JS_ValueToSource(cx.as_ptr(), self.handle().into()) }))
->>>>>>> 6a60568e
 	}
 }
 
