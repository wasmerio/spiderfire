--- conflicted
+++ resolved
@@ -124,20 +124,12 @@
 		if strict && !value.is_string() {
 			return Err(Error::new("Expected String in Strict Conversion", ErrorKind::Type));
 		}
-<<<<<<< HEAD
-		let ptr = unsafe { ToString(cx.as_ptr(), value) };
-		if ptr.is_null() {
-			Err(Error::new("Value cannot be converted to a string", ErrorKind::Type))
-		} else {
-			Ok(ptr)
-=======
 
 		let str = unsafe { ToString(cx.as_ptr(), value) };
 		if str.is_null() {
 			Err(Error::new("Failed to convert value to String", ErrorKind::Type))
 		} else {
 			Ok(str)
->>>>>>> 64255409
 		}
 	}
 }
