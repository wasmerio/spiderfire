/*
 * This Source Code Form is subject to the terms of the Mozilla Public
 * License, v. 2.0. If a copy of the MPL was not distributed with this
 * file, You can obtain one at http://mozilla.org/MPL/2.0/.
 */

use std::any::TypeId;
use std::collections::hash_map::Entry;
use std::ffi::CStr;
use std::ptr;

use mozjs::glue::JS_GetReservedSlot;
use mozjs::jsapi::{
	Handle, JS_GetConstructor, JS_InitClass, JS_InstanceOf, JS_NewObjectWithGivenProto, JS_SetReservedSlot, JSFunction,
	JSFunctionSpec, JSObject, JSPropertySpec,
};
use mozjs::jsval::{PrivateValue, UndefinedValue};
use mozjs::rust::HandleObject;

use crate::{Context, Error, ErrorKind, Function, Local, Object, Result};
pub use crate::class::native::{MAX_PROTO_CHAIN_LENGTH, NativeClass, PrototypeChain, TypeIdWrapper};
pub use crate::class::reflect::{Castable, DerivedFrom, NativeObject, Reflector};
use crate::function::NativeFunction;

mod native;
mod reflect;

/// Stores information about a native class created for JS.
#[allow(dead_code)]
#[derive(Debug)]
pub struct ClassInfo {
	pub class: &'static NativeClass,
	pub constructor: *mut JSFunction,
	pub prototype: *mut JSObject,
}

pub trait ClassDefinition: NativeObject {
	fn class() -> &'static NativeClass;

<<<<<<< HEAD
	fn parent_class_info(_cx: &Context) -> Option<(&'static NativeClass, Local<*mut JSObject>)> {
=======
	fn proto_class() -> Option<&'static NativeClass> {
		None
	}

	fn parent_prototype(_: &Context) -> Option<Local<*mut JSObject>> {
>>>>>>> 403dd73d
		None
	}

	fn constructor() -> (NativeFunction, u32);

	fn functions() -> Option<&'static [JSFunctionSpec]> {
		None
	}

	fn properties() -> Option<&'static [JSPropertySpec]> {
		None
	}

	fn static_functions() -> Option<&'static [JSFunctionSpec]> {
		None
	}

	fn static_properties() -> Option<&'static [JSPropertySpec]> {
		None
	}

	fn init_class<'cx>(cx: &'cx Context, object: &Object) -> (bool, &'cx ClassInfo) {
		let infos = unsafe { &mut (*cx.get_inner_data().as_ptr()).class_infos };

		match infos.entry(TypeId::of::<Self>()) {
			Entry::Occupied(o) => (false, o.into_mut()),
			Entry::Vacant(entry) => {
				let proto_class = Self::proto_class().map_or_else(ptr::null, |class| &class.base as *const _);
				let parent_proto = Self::parent_prototype(cx).map_or_else(HandleObject::null, |proto| proto.handle());

				let (constructor, nargs) = Self::constructor();

				let properties = Self::properties();
				let functions = Self::functions();
				let static_properties = Self::static_properties();
				let static_functions = Self::static_functions();

				assert!(has_zero_spec(properties));
				assert!(has_zero_spec(functions));
				assert!(has_zero_spec(static_properties));
				assert!(has_zero_spec(static_functions));

				let class = unsafe {
					JS_InitClass(
						cx.as_ptr(),
						object.handle().into(),
						proto_class,
						parent_proto.into(),
						Self::class().base.name,
						Some(constructor),
						nargs,
						unwrap_specs(properties),
						unwrap_specs(functions),
						unwrap_specs(static_properties),
						unwrap_specs(static_functions),
					)
				};
				let prototype = cx.root_object(class);

				let constructor = unsafe { JS_GetConstructor(cx.as_ptr(), prototype.handle().into()) };
				let constructor = Object::from(cx.root_object(constructor));
				let constructor = Function::from_object(cx, &constructor).unwrap();

				let class_info = ClassInfo {
					class: Self::class(),
					constructor: constructor.get(),
					prototype: prototype.get(),
				};

				(true, entry.insert(class_info))
			}
		}
	}

	fn new_raw_object(cx: &Context) -> *mut JSObject {
		let infos = unsafe { &mut (*cx.get_inner_data().as_ptr()).class_infos };
		let info = infos.get(&TypeId::of::<Self>()).expect("Uninitialised Class");
		unsafe {
			JS_NewObjectWithGivenProto(
				cx.as_ptr(),
				&Self::class().base,
				Handle::from_marked_location(&info.prototype),
			)
		}
	}

	fn new_object(cx: &Context, native: Box<Self>) -> *mut JSObject {
		let object = Self::new_raw_object(cx);
		unsafe {
			Self::set_private(object, native);
		}
		object
	}

	unsafe fn get_private_unchecked<'a>(object: &Object<'a>) -> &'a Self {
		unsafe {
			let mut value = UndefinedValue();
			JS_GetReservedSlot(object.handle().get(), 0, &mut value);
			&*(value.to_private() as *const Self)
		}
	}

	fn get_private<'a>(cx: &Context, object: &Object<'a>) -> Result<&'a Self> {
		if Self::instance_of(cx, object) {
			Ok(unsafe { Self::get_private_unchecked(object) })
		} else {
			Err(private_error(Self::class()))
		}
	}

	#[allow(clippy::mut_from_ref)]
	unsafe fn get_mut_private_unchecked<'a>(object: &Object<'a>) -> &'a mut Self {
		unsafe {
			let mut value = UndefinedValue();
			JS_GetReservedSlot(object.handle().get(), 0, &mut value);
			&mut *(value.to_private() as *mut Self)
		}
	}

	#[allow(clippy::mut_from_ref)]
	fn get_mut_private<'a>(cx: &Context, object: &Object<'a>) -> Result<&'a mut Self> {
		if Self::instance_of(cx, object) {
			Ok(unsafe { Self::get_mut_private_unchecked(object) })
		} else {
			Err(private_error(Self::class()))
		}
	}

	unsafe fn set_private(object: *mut JSObject, native: Box<Self>) {
		native.reflector().set(object);
		unsafe {
			JS_SetReservedSlot(object, 0, &PrivateValue(Box::into_raw(native).cast_const().cast()));
		}
	}

	fn instance_of(cx: &Context, object: &Object) -> bool {
		unsafe {
			JS_InstanceOf(
				cx.as_ptr(),
				object.handle().into(),
				&Self::class().base,
				ptr::null_mut(),
			)
		}
	}
}

trait SpecZero {
	fn is_zeroed(&self) -> bool;
}

impl SpecZero for JSFunctionSpec {
	fn is_zeroed(&self) -> bool {
		self.is_zeroed()
	}
}

impl SpecZero for JSPropertySpec {
	fn is_zeroed(&self) -> bool {
		self.is_zeroed()
	}
}

fn has_zero_spec<T: SpecZero>(specs: Option<&[T]>) -> bool {
	specs.and_then(|s| s.last()).map_or(true, |specs| specs.is_zeroed())
}

fn unwrap_specs<T>(specs: Option<&[T]>) -> *const T {
	specs.map_or_else(ptr::null, |specs| specs.as_ptr())
}

fn private_error(class: &'static NativeClass) -> Error {
	let name = unsafe { CStr::from_ptr(class.base.name).to_str().unwrap() };
	Error::new(
		&format!("Object does not implement interface {}", name),
		ErrorKind::Type,
	)
}<|MERGE_RESOLUTION|>--- conflicted
+++ resolved
@@ -37,15 +37,15 @@
 pub trait ClassDefinition: NativeObject {
 	fn class() -> &'static NativeClass;
 
-<<<<<<< HEAD
-	fn parent_class_info(_cx: &Context) -> Option<(&'static NativeClass, Local<*mut JSObject>)> {
-=======
+	fn parent_class_info(_: &Context) -> Option<(&'static NativeClass, Local<*mut JSObject>)> {
+		None
+	}
+
 	fn proto_class() -> Option<&'static NativeClass> {
 		None
 	}
 
 	fn parent_prototype(_: &Context) -> Option<Local<*mut JSObject>> {
->>>>>>> 403dd73d
 		None
 	}
 
