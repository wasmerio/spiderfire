/*
 * This Source Code Form is subject to the terms of the Mozilla Public
 * License, v. 2.0. If a copy of the MPL was not distributed with this
 * file, You can obtain one at http://mozilla.org/MPL/2.0/.
 */

use std::any::TypeId;
use std::collections::hash_map::Entry;
use std::ffi::CStr;
use std::ptr;

use mozjs::gc::HandleObject;
use mozjs::gc::Traceable;
use mozjs::glue::JS_GetReservedSlot;
use mozjs::jsapi::{
<<<<<<< HEAD
	GCContext, Handle, JS_GetConstructor, JS_InitClass, JS_InstanceOf, JS_HasInstance, JS_NewObjectWithGivenProto,
	JS_SetReservedSlot, JSFunction, JSFunctionSpec, JSObject, JSPropertySpec, Construct, Construct1, HandleValueArray,
	JSTracer,
=======
	GCContext, Handle, JS_GetConstructor, JS_HasInstance, JS_InitClass, JS_InstanceOf, JS_NewObjectWithGivenProto,
	JS_SetReservedSlot, JSFunction, JSFunctionSpec, JSObject, JSPropertySpec, JSTracer,
>>>>>>> a0f397d6
};
use mozjs::jsval::{NullValue, PrivateValue, UndefinedValue};
use mozjs_sys::jsapi::JS_GetFunctionObject;

use crate::{Context, Error, ErrorKind, Function, Local, Object, Value, Exception, Result};
pub use crate::class::native::{MAX_PROTO_CHAIN_LENGTH, NativeClass, PrototypeChain, TypeIdWrapper};
pub use crate::class::reflect::{Castable, DerivedFrom, NativeObject, Reflector};
use crate::conversions::ToValue;
use crate::function::NativeFunction;

mod native;
mod reflect;

/// Stores information about a native class created for JS.
#[allow(dead_code)]
#[derive(Debug)]
pub struct ClassInfo {
	pub class: &'static NativeClass,
	pub constructor: *mut JSFunction,
	pub prototype: *mut JSObject,
}

fn class_info<'cx>(cx: &'cx Context, type_id: &TypeId) -> &'cx ClassInfo {
	let infos = unsafe { &mut (*cx.get_inner_data().as_ptr()).class_infos };
	infos.get(type_id).expect("Uninitialised Class")
}

pub trait ClassDefinition: NativeObject {
	fn class() -> &'static NativeClass;

	fn proto_class() -> Option<&'static NativeClass> {
		None
	}

	fn parent_prototype(_: &Context) -> Option<Local<*mut JSObject>> {
		None
	}

	fn constructor() -> (NativeFunction, u32);

	fn functions() -> Option<&'static [JSFunctionSpec]> {
		None
	}

	fn properties() -> Option<&'static [JSPropertySpec]> {
		None
	}

	fn static_functions() -> Option<&'static [JSFunctionSpec]> {
		None
	}

	fn static_properties() -> Option<&'static [JSPropertySpec]> {
		None
	}

	fn init_class<'cx>(cx: &'cx Context, object: &Object) -> (bool, &'cx ClassInfo) {
		let infos = unsafe { &mut (*cx.get_inner_data().as_ptr()).class_infos };

		match infos.entry(TypeId::of::<Self>()) {
			Entry::Occupied(o) => (false, o.into_mut()),
			Entry::Vacant(entry) => {
				let proto_class = Self::proto_class().map_or_else(ptr::null, |class| &class.base);
				let parent_proto = Self::parent_prototype(cx).map_or_else(HandleObject::null, |proto| proto.handle());

				let (constructor, nargs) = Self::constructor();

				let properties = Self::properties();
				let functions = Self::functions();
				let static_properties = Self::static_properties();
				let static_functions = Self::static_functions();

				assert!(has_zero_spec(properties));
				assert!(has_zero_spec(functions));
				assert!(has_zero_spec(static_properties));
				assert!(has_zero_spec(static_functions));

				let class = unsafe {
					JS_InitClass(
						cx.as_ptr(),
						object.handle().into(),
						proto_class,
						parent_proto.into(),
						Self::class().base.name,
						Some(constructor),
						nargs,
						unwrap_specs(properties),
						unwrap_specs(functions),
						unwrap_specs(static_properties),
						unwrap_specs(static_functions),
					)
				};
				let prototype = cx.root(class);

				let constructor = unsafe { JS_GetConstructor(cx.as_ptr(), prototype.handle().into()) };
				let constructor = Object::from(cx.root(constructor));
				let constructor = Function::from_object(cx, &constructor).unwrap();

				let class_info = ClassInfo {
					class: Self::class(),
					constructor: constructor.get(),
					prototype: prototype.get(),
				};

				(true, entry.insert(class_info))
			}
		}
	}

	fn class_info(cx: &Context) -> &ClassInfo {
		class_info(cx, &TypeId::of::<Self>())
	}

	fn construct<'cx>(cx: &'cx Context, args: &[Value]) -> crate::ResultExc<Object<'cx>> {
		unsafe {
			let info = Self::class_info(cx);
			let ctor = info.constructor;
			let ctor_object = crate::Value::object(cx, &cx.root(JS_GetFunctionObject(ctor)).into());

			let new_target = if info.class.prototype_chain.len() >= 2 {
				info.class.prototype_chain.get(info.class.prototype_chain.len() - 2)
			} else {
				None
			}
			.map(|c| {
				let class = class_info(cx, &c.type_id());
				Object::from(cx.root(JS_GetFunctionObject(class.constructor)))
			});

			let args: Vec<_> = args.iter().map(|a| a.get()).collect();

			let mut res = Object::null(cx);
			let construct_result = match new_target {
				Some(t) => Construct(
					cx.as_ptr(),
					ctor_object.handle().into(),
					t.handle().into(),
					&HandleValueArray::from_rooted_slice(args.as_slice()),
					res.handle_mut().into(),
				),
				None => Construct1(
					cx.as_ptr(),
					ctor_object.handle().into(),
					&HandleValueArray::from_rooted_slice(args.as_slice()),
					res.handle_mut().into(),
				),
			};
			if construct_result {
				Ok(res)
			} else {
				Err(Exception::new(cx)?.expect("There should be a pending exception after a failure"))
			}
		}
	}

	fn new_raw_object(cx: &Context) -> *mut JSObject {
		let infos = unsafe { &mut (*cx.get_inner_data().as_ptr()).class_infos };
		let info = infos.get(&TypeId::of::<Self>()).expect("Uninitialised Class");
		unsafe {
			JS_NewObjectWithGivenProto(
				cx.as_ptr(),
				&Self::class().base,
				Handle::from_marked_location(&info.prototype),
			)
		}
	}

	fn new_object(cx: &Context, native: Box<Self>) -> *mut JSObject {
		let object = Self::new_raw_object(cx);
		unsafe {
			Self::set_private(object, native);
		}
		object
	}

	fn new_rooted(cx: &Context, native: Box<Self>) -> Object {
		let object = Self::new_object(cx, native);
		Object::from(cx.root(object))
	}

	unsafe fn get_private_unchecked<'a>(object: &Object<'a>) -> &'a Self {
		unsafe {
			let mut value = UndefinedValue();
			JS_GetReservedSlot(object.handle().get(), 0, &mut value);
			&*(value.to_private().cast::<Self>())
		}
	}

	fn get_private<'a>(cx: &Context, object: &Object<'a>) -> Result<&'a Self> {
<<<<<<< HEAD
		if Self::instance_of(cx, object) // Fast path, most native objects don't have base classes and this check is way faster
		|| Self::instance_or_subtype_of(cx, object)?
		{
=======
		if Self::instance_of(cx, object) || Self::has_instance(cx, object)? {
>>>>>>> a0f397d6
			Ok(unsafe { Self::get_private_unchecked(object) })
		} else {
			Err(private_error(Self::class()))
		}
	}

	#[allow(clippy::mut_from_ref)]
	unsafe fn get_mut_private_unchecked<'a>(object: &Object<'a>) -> &'a mut Self {
		unsafe {
			let mut value = UndefinedValue();
			JS_GetReservedSlot(object.handle().get(), 0, &mut value);
			&mut *(value.to_private().cast_mut().cast::<Self>())
		}
	}

	#[allow(clippy::mut_from_ref)]
	fn get_mut_private<'a>(cx: &Context, object: &Object<'a>) -> Result<&'a mut Self> {
<<<<<<< HEAD
		if Self::instance_of(cx, object) // Fast path, most native objects don't have base classes and this check is way faster
		|| Self::instance_or_subtype_of(cx, object)?
		{
=======
		if Self::instance_of(cx, object) || Self::has_instance(cx, object)? {
>>>>>>> a0f397d6
			Ok(unsafe { Self::get_mut_private_unchecked(object) })
		} else {
			Err(private_error(Self::class()))
		}
	}

	unsafe fn set_private(object: *mut JSObject, native: Box<Self>) {
		native.reflector().set(object);
		unsafe {
			JS_SetReservedSlot(object, 0, &PrivateValue(Box::into_raw(native).cast_const().cast()));
		}
	}

	fn instance_of(cx: &Context, object: &Object) -> bool {
		unsafe {
			JS_InstanceOf(
				cx.as_ptr(),
				object.handle().into(),
				&Self::class().base,
				ptr::null_mut(),
			)
		}
	}

<<<<<<< HEAD
	fn instance_or_subtype_of(cx: &Context, object: &Object) -> Result<bool> {
		let constructor: Function = cx.root(Self::class_info(cx).constructor).into();
		let constructor_obj = constructor.to_object(cx);
		let mut result = false;
		unsafe {
			if !JS_HasInstance(
				cx.as_ptr(),
				constructor_obj.handle().into(),
				Value::object(cx, object).handle().into(),
				&mut result as *mut bool,
			) {
				return Err(Error::none());
			}
		}
		Ok(result)
=======
	fn has_instance(cx: &Context, object: &Object) -> Result<bool> {
		let infos = unsafe { &mut (*cx.get_inner_data().as_ptr()).class_infos };
		let constructor =
			Function::from(cx.root(infos.get(&TypeId::of::<Self>()).expect("Uninitialised Class").constructor))
				.to_object(cx);
		let object = object.as_value(cx);
		let mut has_instance = false;
		let result = unsafe {
			JS_HasInstance(
				cx.as_ptr(),
				constructor.handle().into(),
				object.handle().into(),
				&mut has_instance,
			)
		};
		if result {
			Ok(has_instance)
		} else {
			Err(Error::none())
		}
>>>>>>> a0f397d6
	}
}

trait SpecZero {
	fn is_zeroed(&self) -> bool;
}

impl SpecZero for JSFunctionSpec {
	fn is_zeroed(&self) -> bool {
		self.is_zeroed()
	}
}

impl SpecZero for JSPropertySpec {
	fn is_zeroed(&self) -> bool {
		self.is_zeroed()
	}
}

fn has_zero_spec<T: SpecZero>(specs: Option<&[T]>) -> bool {
	specs.and_then(|s| s.last()).map_or(true, |specs| specs.is_zeroed())
}

fn unwrap_specs<T>(specs: Option<&[T]>) -> *const T {
	specs.map_or_else(ptr::null, |specs| specs.as_ptr())
}

fn private_error(class: &'static NativeClass) -> Error {
	let name = unsafe { CStr::from_ptr(class.base.name).to_str().unwrap() };
	Error::new(format!("Object does not implement interface {}", name), ErrorKind::Type)
}

#[doc(hidden)]
pub unsafe extern "C" fn finalise_native_object_operation<T>(_: *mut GCContext, this: *mut JSObject) {
	let mut value = NullValue();
	unsafe {
		JS_GetReservedSlot(this, 0, &mut value);
	}
	if value.is_double() && value.asBits_ & 0xFFFF000000000000 == 0 {
		let private = value.to_private().cast_mut().cast::<T>();
		let _ = unsafe { Box::from_raw(private) };
	}
}

#[doc(hidden)]
pub unsafe extern "C" fn trace_native_object_operation<T: Traceable>(trc: *mut JSTracer, this: *mut JSObject) {
	let mut value = NullValue();
	unsafe {
		JS_GetReservedSlot(this, 0, &mut value);
	}
	if value.is_double() && value.asBits_ & 0xFFFF000000000000 == 0 {
		unsafe {
			let private = &*(value.to_private().cast::<T>());
			private.trace(trc);
		}
	}
}<|MERGE_RESOLUTION|>--- conflicted
+++ resolved
@@ -13,14 +13,9 @@
 use mozjs::gc::Traceable;
 use mozjs::glue::JS_GetReservedSlot;
 use mozjs::jsapi::{
-<<<<<<< HEAD
 	GCContext, Handle, JS_GetConstructor, JS_InitClass, JS_InstanceOf, JS_HasInstance, JS_NewObjectWithGivenProto,
 	JS_SetReservedSlot, JSFunction, JSFunctionSpec, JSObject, JSPropertySpec, Construct, Construct1, HandleValueArray,
 	JSTracer,
-=======
-	GCContext, Handle, JS_GetConstructor, JS_HasInstance, JS_InitClass, JS_InstanceOf, JS_NewObjectWithGivenProto,
-	JS_SetReservedSlot, JSFunction, JSFunctionSpec, JSObject, JSPropertySpec, JSTracer,
->>>>>>> a0f397d6
 };
 use mozjs::jsval::{NullValue, PrivateValue, UndefinedValue};
 use mozjs_sys::jsapi::JS_GetFunctionObject;
@@ -210,13 +205,7 @@
 	}
 
 	fn get_private<'a>(cx: &Context, object: &Object<'a>) -> Result<&'a Self> {
-<<<<<<< HEAD
-		if Self::instance_of(cx, object) // Fast path, most native objects don't have base classes and this check is way faster
-		|| Self::instance_or_subtype_of(cx, object)?
-		{
-=======
 		if Self::instance_of(cx, object) || Self::has_instance(cx, object)? {
->>>>>>> a0f397d6
 			Ok(unsafe { Self::get_private_unchecked(object) })
 		} else {
 			Err(private_error(Self::class()))
@@ -234,13 +223,7 @@
 
 	#[allow(clippy::mut_from_ref)]
 	fn get_mut_private<'a>(cx: &Context, object: &Object<'a>) -> Result<&'a mut Self> {
-<<<<<<< HEAD
-		if Self::instance_of(cx, object) // Fast path, most native objects don't have base classes and this check is way faster
-		|| Self::instance_or_subtype_of(cx, object)?
-		{
-=======
 		if Self::instance_of(cx, object) || Self::has_instance(cx, object)? {
->>>>>>> a0f397d6
 			Ok(unsafe { Self::get_mut_private_unchecked(object) })
 		} else {
 			Err(private_error(Self::class()))
@@ -265,23 +248,6 @@
 		}
 	}
 
-<<<<<<< HEAD
-	fn instance_or_subtype_of(cx: &Context, object: &Object) -> Result<bool> {
-		let constructor: Function = cx.root(Self::class_info(cx).constructor).into();
-		let constructor_obj = constructor.to_object(cx);
-		let mut result = false;
-		unsafe {
-			if !JS_HasInstance(
-				cx.as_ptr(),
-				constructor_obj.handle().into(),
-				Value::object(cx, object).handle().into(),
-				&mut result as *mut bool,
-			) {
-				return Err(Error::none());
-			}
-		}
-		Ok(result)
-=======
 	fn has_instance(cx: &Context, object: &Object) -> Result<bool> {
 		let infos = unsafe { &mut (*cx.get_inner_data().as_ptr()).class_infos };
 		let constructor =
@@ -302,7 +268,6 @@
 		} else {
 			Err(Error::none())
 		}
->>>>>>> a0f397d6
 	}
 }
 
