/*
 * This Source Code Form is subject to the terms of the Mozilla Public
 * License, v. 2.0. If a copy of the MPL was not distributed with this
 * file, You can obtain one at http://mozilla.org/MPL/2.0/.
 */

#![allow(clippy::missing_safety_doc, clippy::module_inception)]

#[macro_use]
extern crate mozjs;

use std::result;

pub use bigint::BigInt;
pub use class::ClassDefinition;
pub use context::{Context, ContextInner};
pub use error::{Error, ErrorKind};
pub use exception::{ErrorReport, Exception, ThrowException};
pub use function::{Arguments, Function};
pub use future::PromiseFuture;
pub use heap::{Heap, TracedHeap, HeapPointer};
#[cfg(feature = "macros")]
pub use ion_proc::*;
pub use object::*;
pub use root::{Local, TracedHeap};
pub use stack::{Stack, StackRecord};
pub use string::{String, StringRef};
pub use symbol::Symbol;
pub use value::Value;

mod bigint;
pub mod class;
mod context;
pub mod conversions;
mod error;
pub mod exception;
pub mod flags;
pub mod format;
pub mod function;
mod future;
<<<<<<< HEAD
mod heap;
pub mod json;
pub mod local;
=======
>>>>>>> 64255409
pub mod module;
pub mod object;
mod root;
pub mod script;
pub mod spec;
pub mod stack;
pub mod string;
pub mod symbol;
pub mod utils;
mod value;

pub type Result<T> = result::Result<T, Error>;
pub type ResultExc<T> = result::Result<T, Exception>;<|MERGE_RESOLUTION|>--- conflicted
+++ resolved
@@ -18,11 +18,10 @@
 pub use exception::{ErrorReport, Exception, ThrowException};
 pub use function::{Arguments, Function};
 pub use future::PromiseFuture;
-pub use heap::{Heap, TracedHeap, HeapPointer};
 #[cfg(feature = "macros")]
 pub use ion_proc::*;
 pub use object::*;
-pub use root::{Local, TracedHeap};
+pub use root::{Local, Heap, TracedHeap, HeapPointer};
 pub use stack::{Stack, StackRecord};
 pub use string::{String, StringRef};
 pub use symbol::Symbol;
@@ -38,12 +37,7 @@
 pub mod format;
 pub mod function;
 mod future;
-<<<<<<< HEAD
-mod heap;
 pub mod json;
-pub mod local;
-=======
->>>>>>> 64255409
 pub mod module;
 pub mod object;
 mod root;
