/*
 * This Source Code Form is subject to the terms of the Mozilla Public
 * License, v. 2.0. If a copy of the MPL was not distributed with this
 * file, You can obtain one at http://mozilla.org/MPL/2.0/.
 */

#![allow(clippy::missing_safety_doc)]

#[macro_use]
extern crate mozjs;

use std::result;

pub use class::ClassDefinition;
pub use context::{Context, ContextInner};
pub use error::{Error, ErrorKind};
pub use exception::{ErrorReport, Exception, ThrowException};
pub use functions::{Arguments, Function};
pub use future::PromiseFuture;
pub use heap::{Heap, TracedHeap, HeapPointer};
#[cfg(feature = "macros")]
pub use ion_proc::*;
pub use local::Local;
<<<<<<< HEAD
pub use objects::*;
=======
pub use objects::{
	Array, Date, Iterator, JSIterator, Object, OwnedKey, Promise, PropertyKey, RegExp, ReadableStream,
	ReadableStreamReader,
};
pub use objects::typedarray;
>>>>>>> 6def5861
pub use stack::{Stack, StackRecord};
pub use string::{String, StringRef};
pub use symbol::Symbol;
pub use value::Value;

mod bigint;
pub mod class;
mod context;
pub mod conversions;
mod error;
pub mod exception;
pub mod flags;
pub mod format;
pub mod functions;
mod future;
mod heap;
pub mod json;
pub mod local;
pub mod module;
pub mod objects;
pub mod script;
pub mod spec;
pub mod stack;
pub mod string;
pub mod symbol;
pub mod utils;
mod value;

pub type Result<T> = result::Result<T, Error>;
pub type ResultExc<T> = result::Result<T, Exception>;<|MERGE_RESOLUTION|>--- conflicted
+++ resolved
@@ -21,15 +21,7 @@
 #[cfg(feature = "macros")]
 pub use ion_proc::*;
 pub use local::Local;
-<<<<<<< HEAD
 pub use objects::*;
-=======
-pub use objects::{
-	Array, Date, Iterator, JSIterator, Object, OwnedKey, Promise, PropertyKey, RegExp, ReadableStream,
-	ReadableStreamReader,
-};
-pub use objects::typedarray;
->>>>>>> 6def5861
 pub use stack::{Stack, StackRecord};
 pub use string::{String, StringRef};
 pub use symbol::Symbol;
