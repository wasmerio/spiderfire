--- conflicted
+++ resolved
@@ -8,6 +8,7 @@
 
 [dependencies]
 arrayvec = "0.7.4"
+async-stream = "0.3.5"
 bitflags = "2.4.2"
 byteorder = "1.5.0"
 bytemuck = "1.14.3"
@@ -21,11 +22,8 @@
 encoding_rs.workspace = true
 indent.workspace = true
 mozjs.workspace = true
-<<<<<<< HEAD
 mozjs_sys.workspace = true
-async-stream = "0.3.5"
-=======
->>>>>>> 64255409
+memoffset = "0.9.0"
 
 [dependencies.futures]
 workspace = true
