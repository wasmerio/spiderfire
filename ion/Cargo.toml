[package]
name = "ion"
version = "0.1.0"

edition.workspace = true
license.workspace = true
authors = ["Redfire <redfire75369@hotmail.com>"]

[dependencies]
arrayvec = "0.7.4"
bitflags = "2.4.1"
byteorder = "1.5.0"
bytemuck = "1.14.0"
<<<<<<< HEAD
typed-arena = "2.0.2"
utf16string = "0.2.0"
bytes.workspace = true
=======
itoa = "1.0.9"
libffi = "3.2.0"
typed-arena = "2.0.2"
utf16string = "0.2.0"

>>>>>>> 6a60568e
colored.workspace = true
chrono.workspace = true
indent.workspace = true
mozjs.workspace = true
mozjs_sys.workspace = true

[dependencies.futures]
workspace = true
features = ["executor"]

[dependencies.ion-proc]
workspace = true
optional = true

[dependencies.sourcemap]
workspace = true
optional = true

[features]
default = []
debugmozjs = ["mozjs/debugmozjs"]
macros = ["dep:ion-proc"]
sourcemap = ["dep:sourcemap"]

[lib]
doctest = false

[[test]]
name = "conversions-from-value"
path = "tests/conversions/from.rs"
[[test]]
name = "rooting"
path = "tests/rooting.rs"
[[test]]
name = "array"
path = "tests/objects/array.rs"
[[test]]
name = "date"
path = "tests/objects/date.rs"
[[test]]
name = "object"
path = "tests/objects/object.rs"

[[example]]
name = "macros"
crate-type = ["lib"]
required-features = ["macros"]<|MERGE_RESOLUTION|>--- conflicted
+++ resolved
@@ -11,17 +11,11 @@
 bitflags = "2.4.1"
 byteorder = "1.5.0"
 bytemuck = "1.14.0"
-<<<<<<< HEAD
-typed-arena = "2.0.2"
-utf16string = "0.2.0"
-bytes.workspace = true
-=======
 itoa = "1.0.9"
-libffi = "3.2.0"
 typed-arena = "2.0.2"
 utf16string = "0.2.0"
 
->>>>>>> 6a60568e
+bytes.workspace = true
 colored.workspace = true
 chrono.workspace = true
 indent.workspace = true
