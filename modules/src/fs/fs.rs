/*
 * This Source Code Form is subject to the terms of the Mozilla Public
 * License, v. 2.0. If a copy of the MPL was not distributed with this
 * file, You can obtain one at http://mozilla.org/MPL/2.0/.
 */

use std::{fs, os};
use std::iter::Iterator;
use std::path::Path;

use futures::stream::StreamExt;
use mozjs::jsapi::JSFunctionSpec;
use tokio_stream::wrappers::ReadDirStream;

use ion::{Context, Error, Object, Promise, Result};
use ion::flags::PropertyFlags;
use ion::typedarray::Uint8ArrayWrapper;
use runtime::module::NativeModule;
use runtime::promise::future_to_promise;

fn check_exists(path: &Path) -> Result<()> {
	if path.exists() {
		Err(Error::new(
			format!("Path {} does not exist", path.to_str().unwrap()),
			None,
		))
	} else {
		Ok(())
	}
}

fn check_not_exists(path: &Path) -> Result<()> {
	if !path.exists() {
		Err(Error::new(format!("Path {} exist", path.to_str().unwrap()), None))
	} else {
		Ok(())
	}
}

fn check_is_file(path: &Path) -> Result<()> {
	check_exists(path)?;
	if path.is_file() {
		Err(Error::new(
			format!("Path {} is not a file", path.to_str().unwrap()),
			None,
		))
	} else {
		Ok(())
	}
}

fn check_is_not_file(path: &Path) -> Result<()> {
	check_exists(path)?;
	if !path.is_file() {
		Err(Error::new(format!("Path {} is a file", path.to_str().unwrap()), None))
	} else {
		Ok(())
	}
}

fn check_is_dir(path: &Path) -> Result<()> {
	check_exists(path)?;
	if path.is_dir() {
		Err(Error::new(
			format!("Path {} is not a directory", path.to_str().unwrap()),
			None,
		))
	} else {
		Ok(())
	}
}

fn check_is_not_dir(path: &Path) -> Result<()> {
	check_exists(path)?;
	if !path.is_dir() {
		Err(Error::new(
			format!("Path {} is a directory", path.to_str().unwrap()),
			None,
		))
	} else {
		Ok(())
	}
}

#[js_fn]
fn readBinary(cx: &Context, path_str: String) -> Option<Promise> {
	unsafe {
		future_to_promise(cx, move |_| async move {
			let path = Path::new(&path_str);

<<<<<<< HEAD
			check_is_file(path)?;
			if let Ok(bytes) = tokio::fs::read(&path).await {
				Ok(Uint8ArrayWrapper::from(bytes))
			} else {
				Err(Error::new(&format!("Could not read file: {}", path_str), None))
			}
		})
	}
=======
		check_is_file(path)?;
		if let Ok(bytes) = tokio::fs::read(&path).await {
			Ok(Uint8ArrayWrapper::from(bytes))
		} else {
			Err(Error::new(format!("Could not read file: {}", path_str), None))
		}
	})
>>>>>>> 64255409
}

#[js_fn]
fn readBinarySync(path_str: String) -> Result<Uint8ArrayWrapper> {
	let path = Path::new(&path_str);

	check_is_file(path)?;
	if let Ok(bytes) = fs::read(path) {
		Ok(Uint8ArrayWrapper::from(bytes))
	} else {
		Err(Error::new(format!("Could not read file: {}", path_str), None))
	}
}

#[js_fn]
fn readString(cx: &Context, path_str: String) -> Option<Promise> {
	unsafe {
		future_to_promise(cx, move |_| async move {
			let path = Path::new(&path_str);

<<<<<<< HEAD
			check_is_file(path)?;
			if let Ok(str) = tokio::fs::read_to_string(path).await {
				Ok(str)
			} else {
				Err(Error::new(&format!("Could not read file: {}", path_str), None))
			}
		})
	}
=======
		check_is_file(path)?;
		if let Ok(str) = tokio::fs::read_to_string(path).await {
			Ok(str)
		} else {
			Err(Error::new(format!("Could not read file: {}", path_str), None))
		}
	})
>>>>>>> 64255409
}

#[js_fn]
fn readStringSync(path_str: String) -> Result<String> {
	let path = Path::new(&path_str);

	check_is_file(path)?;
	if let Ok(str) = fs::read_to_string(path) {
		Ok(str)
	} else {
		Err(Error::new(format!("Could not read file: {}", path_str), None))
	}
}

#[js_fn]
fn readDir(cx: &Context, path_str: String) -> Option<Promise> {
	unsafe {
		future_to_promise::<_, _, _, Error>(cx, move |_| async move {
			let path = Path::new(&path_str);

			check_is_dir(path)?;
			if let Ok(dir) = tokio::fs::read_dir(path).await {
				let mut entries: Vec<_> = ReadDirStream::new(dir)
					.filter_map(|entry| async move { entry.ok() })
					.map(|entry| entry.file_name().into_string().unwrap())
					.collect()
					.await;
				entries.sort();

				Ok(entries)
			} else {
				Ok(Vec::new())
			}
		})
	}
}

#[js_fn]
fn readDirSync(path_str: String) -> Result<Vec<String>> {
	let path = Path::new(&path_str);

	check_is_dir(path)?;
	if let Ok(dir) = fs::read_dir(path) {
		let mut entries: Vec<_> = dir
			.filter_map(|entry| entry.ok())
			.map(|entry| entry.file_name().into_string().unwrap())
			.collect();
		entries.sort();

		Ok(entries)
	} else {
		Ok(Vec::new())
	}
}

#[js_fn]
fn write(cx: &Context, path_str: String, contents: String) -> Option<Promise> {
	unsafe {
		future_to_promise::<_, _, _, Error>(cx, move |_| async move {
			let path = Path::new(&path_str);

			check_is_not_dir(path)?;
			Ok(tokio::fs::write(path, contents).await.is_ok())
		})
	}
}

#[js_fn]
fn writeSync(path_str: String, contents: String) -> Result<bool> {
	let path = Path::new(&path_str);

	check_is_not_dir(path)?;
	Ok(fs::write(path, contents).is_ok())
}

#[js_fn]
fn createDir(cx: &Context, path_str: String) -> Option<Promise> {
	unsafe {
		future_to_promise::<_, _, _, Error>(cx, move |_| async move {
			let path = Path::new(&path_str);

			check_is_not_file(path)?;
			Ok(tokio::fs::create_dir(path).await.is_ok())
		})
	}
}

#[js_fn]
fn createDirSync(path_str: String) -> Result<bool> {
	let path = Path::new(&path_str);

	check_is_not_file(path)?;
	Ok(fs::create_dir(path).is_ok())
}

#[js_fn]
fn createDirRecursive(cx: &Context, path_str: String) -> Option<Promise> {
	unsafe {
		future_to_promise::<_, _, _, Error>(cx, move |_| async move {
			let path = Path::new(&path_str);

			check_is_not_file(path)?;
			Ok(tokio::fs::create_dir_all(path).await.is_ok())
		})
	}
}

#[js_fn]
fn createDirRecursiveSync(path_str: String) -> Result<bool> {
	let path = Path::new(&path_str);

	check_is_not_file(path)?;
	Ok(fs::create_dir_all(path).is_ok())
}

#[js_fn]
fn removeFile(cx: &Context, path_str: String) -> Option<Promise> {
	unsafe {
		future_to_promise::<_, _, _, Error>(cx, move |_| async move {
			let path = Path::new(&path_str);

			check_is_file(path)?;
			Ok(tokio::fs::remove_file(path).await.is_ok())
		})
	}
}

#[js_fn]
fn removeFileSync(path_str: String) -> Result<bool> {
	let path = Path::new(&path_str);

	check_is_file(path)?;
	Ok(fs::remove_file(path).is_ok())
}

#[js_fn]
fn removeDir(cx: &Context, path_str: String) -> Option<Promise> {
	unsafe {
		future_to_promise::<_, _, _, Error>(cx, move |_| async move {
			let path = Path::new(&path_str);

			check_is_dir(path)?;
			Ok(tokio::fs::remove_file(path).await.is_ok())
		})
	}
}

#[js_fn]
fn removeDirSync(path_str: String) -> Result<bool> {
	let path = Path::new(&path_str);

	check_is_dir(path)?;
	Ok(fs::remove_file(path).is_ok())
}

#[js_fn]
fn removeDirRecursive(cx: &Context, path_str: String) -> Option<Promise> {
	unsafe {
		future_to_promise::<_, _, _, Error>(cx, move |_| async move {
			let path = Path::new(&path_str);

			check_is_dir(path)?;
			Ok(tokio::fs::remove_dir_all(path).await.is_ok())
		})
	}
}

#[js_fn]
fn removeDirRecursiveSync(path_str: String) -> Result<bool> {
	let path = Path::new(&path_str);

	check_is_dir(path)?;
	Ok(fs::remove_dir_all(path).is_ok())
}

#[js_fn]
fn copy(cx: &Context, from_str: String, to_str: String) -> Option<Promise> {
	unsafe {
		future_to_promise::<_, _, _, Error>(cx, move |_| async move {
			let from = Path::new(&from_str);
			let to = Path::new(&to_str);

			check_is_not_dir(from)?;
			check_is_not_dir(to)?;
			Ok(tokio::fs::copy(from, to).await.is_ok())
		})
	}
}

#[js_fn]
fn copySync(from_str: String, to_str: String) -> Result<bool> {
	let from = Path::new(&from_str);
	let to = Path::new(&to_str);

	check_is_not_dir(from)?;
	check_is_not_dir(to)?;
	Ok(fs::copy(from, to).is_ok())
}

#[js_fn]
fn rename(cx: &Context, from_str: String, to_str: String) -> Option<Promise> {
	unsafe {
		future_to_promise::<_, _, _, Error>(cx, move |_| async move {
			let from = Path::new(&from_str);
			let to = Path::new(&to_str);

			check_is_not_dir(from)?;
			check_is_not_dir(to)?;
			Ok(tokio::fs::rename(from, to).await.is_ok())
		})
	}
}

#[js_fn]
fn renameSync(from_str: String, to_str: String) -> Result<bool> {
	let from = Path::new(&from_str);
	let to = Path::new(&to_str);

	check_is_not_dir(from)?;
	check_is_not_dir(to)?;
	Ok(fs::rename(from, to).is_ok())
}

#[js_fn]
fn softLink(cx: &Context, original_str: String, link_str: String) -> Option<Promise> {
	unsafe {
		future_to_promise::<_, _, _, Error>(cx, move |_| async move {
			#[cfg(not(target_os = "wasi"))]
			let original = Path::new(&original_str);
			let link = Path::new(&link_str);

			check_not_exists(link)?;
			#[cfg(unix)]
			{
				Ok(tokio::fs::symlink(original, link).await.is_ok())
			}
			#[cfg(target_os = "wasi")]
			{
				Ok(tokio::task::spawn_blocking(move || {
					let original = Path::new(&original_str);
					let link = Path::new(&link_str);
					os::wasi::fs::symlink_path(original, link)
				})
				.await
				.is_ok())
			}
			#[cfg(target_family = "windows")]
			{
				if original.is_file() {
					Ok(tokio::fs::symlink_file(original, link).await.is_ok())
				} else if original.is_dir() {
					Ok(tokio::fs::symlink_dir(original, link).await.is_ok())
				} else {
					Ok(false)
				}
			}
		})
	}
}

#[js_fn]
fn softLinkSync(original_str: String, link_str: String) -> Result<bool> {
	let original = Path::new(&original_str);
	let link = Path::new(&link_str);

	check_not_exists(link)?;
	#[cfg(unix)]
	{
		Ok(os::unix::fs::symlink(original, link).is_ok())
	}
	#[cfg(target_os = "wasi")]
	{
		Ok(os::wasi::fs::symlink_path(original, link).is_ok())
	}
	#[cfg(target_family = "windows")]
	{
		if original.is_file() {
			Ok(os::windows::fs::symlink_file(original, link).is_ok())
		} else if original.is_dir() {
			Ok(os::windows::fs::symlink_dir(original, link).is_ok())
		} else {
			Ok(false)
		}
	}
}

#[js_fn]
fn hardLink(cx: &Context, original_str: String, link_str: String) -> Option<Promise> {
	unsafe {
		future_to_promise::<_, _, _, Error>(cx, move |_| async move {
			let original = Path::new(&original_str);
			let link = Path::new(&link_str);

			check_not_exists(link)?;
			Ok(tokio::fs::hard_link(original, link).await.is_ok())
		})
	}
}

#[js_fn]
fn hardLinkSync(original_str: String, link_str: String) -> Result<bool> {
	let original = Path::new(&original_str);
	let link = Path::new(&link_str);

	check_not_exists(link)?;
	Ok(fs::hard_link(original, link).is_ok())
}

const SYNC_FUNCTIONS: &[JSFunctionSpec] = &[
	function_spec!(readBinarySync, "readBinary", 1),
	function_spec!(readStringSync, "readString", 1),
	function_spec!(readDirSync, "readDir", 1),
	function_spec!(writeSync, "write", 2),
	function_spec!(createDirSync, "createDir", 1),
	function_spec!(createDirRecursiveSync, "createDirRecursive", 1),
	function_spec!(removeFileSync, "removeFile", 1),
	function_spec!(removeDirSync, "removeDir", 1),
	function_spec!(removeDirRecursiveSync, "removeDirRecursive", 1),
	function_spec!(copySync, "copy", 2),
	function_spec!(renameSync, "rename", 2),
	function_spec!(softLinkSync, "softLink", 2),
	function_spec!(hardLinkSync, "hardLink", 2),
	JSFunctionSpec::ZERO,
];

const ASYNC_FUNCTIONS: &[JSFunctionSpec] = &[
	function_spec!(readBinary, 1),
	function_spec!(readString, 1),
	function_spec!(readDir, 1),
	function_spec!(write, 2),
	function_spec!(createDir, 1),
	function_spec!(createDirRecursive, 1),
	function_spec!(removeFile, 1),
	function_spec!(removeDir, 1),
	function_spec!(removeDirRecursive, 1),
	function_spec!(copy, 2),
	function_spec!(rename, 2),
	function_spec!(softLink, 2),
	function_spec!(hardLink, 2),
	JSFunctionSpec::ZERO,
];

#[derive(Default)]
pub struct FileSystem;

impl NativeModule for FileSystem {
	const NAME: &'static str = "fs";
	const SOURCE: &'static str = include_str!("fs.js");

	fn module(cx: &Context) -> Option<Object> {
		let fs = Object::new(cx);
		let sync = Object::new(cx);

		if unsafe { fs.define_methods(cx, ASYNC_FUNCTIONS) }
			&& unsafe { sync.define_methods(cx, SYNC_FUNCTIONS) }
			&& fs.define_as(cx, "sync", &sync, PropertyFlags::CONSTANT_ENUMERATED)
		{
			return Some(fs);
		}
		None
	}
}<|MERGE_RESOLUTION|>--- conflicted
+++ resolved
@@ -88,24 +88,14 @@
 		future_to_promise(cx, move |_| async move {
 			let path = Path::new(&path_str);
 
-<<<<<<< HEAD
 			check_is_file(path)?;
 			if let Ok(bytes) = tokio::fs::read(&path).await {
 				Ok(Uint8ArrayWrapper::from(bytes))
 			} else {
-				Err(Error::new(&format!("Could not read file: {}", path_str), None))
-			}
-		})
-	}
-=======
-		check_is_file(path)?;
-		if let Ok(bytes) = tokio::fs::read(&path).await {
-			Ok(Uint8ArrayWrapper::from(bytes))
-		} else {
-			Err(Error::new(format!("Could not read file: {}", path_str), None))
-		}
-	})
->>>>>>> 64255409
+				Err(Error::new(format!("Could not read file: {}", path_str), None))
+			}
+		})
+	}
 }
 
 #[js_fn]
@@ -126,24 +116,14 @@
 		future_to_promise(cx, move |_| async move {
 			let path = Path::new(&path_str);
 
-<<<<<<< HEAD
 			check_is_file(path)?;
 			if let Ok(str) = tokio::fs::read_to_string(path).await {
 				Ok(str)
 			} else {
-				Err(Error::new(&format!("Could not read file: {}", path_str), None))
-			}
-		})
-	}
-=======
-		check_is_file(path)?;
-		if let Ok(str) = tokio::fs::read_to_string(path).await {
-			Ok(str)
-		} else {
-			Err(Error::new(format!("Could not read file: {}", path_str), None))
-		}
-	})
->>>>>>> 64255409
+				Err(Error::new(format!("Could not read file: {}", path_str), None))
+			}
+		})
+	}
 }
 
 #[js_fn]
