/*
 * This Source Code Form is subject to the terms of the Mozilla Public
 * License, v. 2.0. If a copy of the MPL was not distributed with this
 * file, You can obtain one at http://mozilla.org/MPL/2.0/.
 */

use proc_macro2::{Ident, Span, TokenStream};
use quote::ToTokens;
use syn::{Error, FnArg, ImplItem, ImplItemFn, ItemFn, ItemImpl, parse2, Result, Type, Visibility};
use syn::spanned::Spanned;

use crate::attribute::class::MethodAttribute;
use crate::attribute::krate::crate_from_attributes;
use crate::attribute::name::Name;
use crate::attribute::ParseAttribute;
use crate::class::accessor::{get_accessor_name, impl_accessor, insert_accessor};
use crate::class::constructor::impl_constructor;
use crate::class::method::{impl_method, Method, MethodKind, MethodReceiver};
use crate::class::property::{Property, PropertyType};
use crate::class::r#impl::spec::PrototypeSpecs;

mod spec;

pub(super) fn impl_js_class_impl(r#impl: &mut ItemImpl) -> Result<[ItemImpl; 2]> {
	let ion = &crate_from_attributes(&mut r#impl.attrs);

	if !r#impl.generics.params.is_empty() {
		return Err(Error::new(
			r#impl.generics.span(),
			"Native Class Impls cannot have generics.",
		));
	}

	if let Some(r#trait) = &r#impl.trait_ {
		return Err(Error::new(
			r#trait.1.span(),
			"Native Class Impls cannot be for a trait.",
		));
	}

	let r#type = *r#impl.self_ty.clone();
	let mut constructor: Option<Method> = None;
	let mut specs = PrototypeSpecs::default();

	for item in &mut r#impl.items {
		match item {
			ImplItem::Const(r#const) => {
				if let Some((property, r#static)) = Property::from_const(r#const)? {
					if r#static {
						specs.properties.1.push(property);
					} else {
						specs.properties.0.push(property);
					}
				}
			}
			ImplItem::Fn(r#fn) => {
				if let Some(parsed_constructor) = parse_class_method(ion, r#fn, &mut specs, &r#type)? {
					if let Some(constructor) = constructor.as_ref() {
						return Err(Error::new(
							r#fn.span(),
							format!(
								"Received multiple constructor implementations: {} and {}.",
								constructor.method.sig.ident, parsed_constructor.method.sig.ident
							),
						));
					} else {
						constructor = Some(parsed_constructor);
					}
				}
			}
			_ => (),
		}
	}
	specs.properties.0.push(Property {
		ty: PropertyType::String,
		ident: parse_quote!(__ION_TO_STRING_TAG),
		names: vec![Name::Symbol(
			parse_quote!(#ion::symbol::WellKnownSymbolCode::ToStringTag),
		)],
	});

	let constructor = match constructor {
		Some(constructor) => constructor,
		None => {
			return Err(Error::new(
				r#impl.span(),
				"Native Class Impls must contain a constructor.",
			));
		}
	};

	let ident: Ident = parse2(quote_spanned!(r#type.span() => #r#type))?;
	class_definition(ion, r#impl.span(), &r#type, &ident, constructor, specs)
}

fn parse_class_method(
	ion: &TokenStream, r#fn: &mut ImplItemFn, specs: &mut PrototypeSpecs, r#type: &Type,
) -> Result<Option<Method>> {
	match &r#fn.vis {
		Visibility::Public(_) => (),
		_ => return Ok(None),
	}

	let mut names = vec![];

	let attribute = MethodAttribute::from_attributes_mut("ion", &mut r#fn.attrs)?;
	let MethodAttribute { name, alias, kind, skip } = attribute;
	for alias in alias {
		names.push(Name::String(alias));
	}
	if skip {
		return Ok(None);
	}

	let name = name.unwrap_or_else(|| {
		if kind == Some(MethodKind::Getter) || kind == Some(MethodKind::Setter) {
			Name::from_string(
				get_accessor_name(r#fn.sig.ident.to_string(), kind == Some(MethodKind::Setter)),
				r#fn.sig.ident.span(),
			)
		} else {
			Name::from_string(r#fn.sig.ident.to_string(), r#fn.sig.ident.span())
		}
	});
	names.insert(0, name.clone());

	let method: ItemFn = parse2(r#fn.to_token_stream())?;

	for input in &mut r#fn.sig.inputs {
		let attrs = match input {
			FnArg::Receiver(arg) => &mut arg.attrs,
			FnArg::Typed(arg) => &mut arg.attrs,
		};
		attrs.clear();
	}

	match kind {
		Some(MethodKind::Constructor) => {
			let constructor = impl_constructor(ion, method, r#type)?;
			return Ok(Some(Method { names, ..constructor }));
		}
		Some(MethodKind::Getter) => {
			let (getter, parameters) = impl_accessor(ion, method, r#type, false)?;
			let getter = Method { names, ..getter };

			if parameters.this.is_some() {
				insert_accessor(&mut specs.accessors.0, name.as_string(), Some(getter), None);
			} else {
				insert_accessor(&mut specs.accessors.1, name.as_string(), Some(getter), None);
			}
		}
		Some(MethodKind::Setter) => {
			let (setter, parameters) = impl_accessor(ion, method, r#type, true)?;
			let setter = Method { names, ..setter };

			if parameters.this.is_some() {
				insert_accessor(&mut specs.accessors.0, name.as_string(), None, Some(setter));
			} else {
				insert_accessor(&mut specs.accessors.1, name.as_string(), None, Some(setter));
			}
		}
		None => {
			let (method, _) = impl_method(ion, method, r#type, |_| Ok(()))?;
			let method = Method { names, ..method };

			if method.receiver == MethodReceiver::Dynamic {
				specs.methods.0.push(method);
			} else {
				specs.methods.1.push(method);
			}
		}
	}

	Ok(None)
}

fn class_definition(
	ion: &TokenStream, span: Span, r#type: &Type, ident: &Ident, constructor: Method, specs: PrototypeSpecs,
) -> Result<[ItemImpl; 2]> {
	let (spec_fns, def_fns) = specs.to_impl_fns(ion, span, ident)?;
	let constructor_function = constructor.method;
	let functions = specs.into_functions().into_iter().map(|method| method.method);

	let mut spec_impls: ItemImpl = parse2(quote_spanned!(span => impl #r#type {
		#constructor_function
		#(#functions)*
		#(#spec_fns)*
	}))?;
	spec_impls.attrs.push(parse_quote!(#[doc(hidden)]));

	let constructor_nargs = constructor.nargs as u32;
	let class_definition = parse2(quote_spanned!(span => impl #ion::ClassDefinition for #r#type {
		fn class() -> &'static #ion::class::NativeClass {
			Self::__ion_native_class()
		}

<<<<<<< HEAD
		fn parent_class_info(cx: &#ion::Context) -> Option<(&'static #ion::class::NativeClass, #ion::Local<*mut ::mozjs::jsapi::JSObject>)> {
			Self::__ion_parent_class_info(cx)
		}

		fn constructor() -> (#ion::functions::NativeFunction, ::core::primitive::u32) {
=======
		fn constructor() -> (#ion::function::NativeFunction, ::core::primitive::u32) {
>>>>>>> 403dd73d
			(Self::__ion_bindings_constructor, #constructor_nargs)
		}

		#(#def_fns)*
	}))?;

	Ok([spec_impls, class_definition])
}<|MERGE_RESOLUTION|>--- conflicted
+++ resolved
@@ -194,15 +194,11 @@
 			Self::__ion_native_class()
 		}
 
-<<<<<<< HEAD
 		fn parent_class_info(cx: &#ion::Context) -> Option<(&'static #ion::class::NativeClass, #ion::Local<*mut ::mozjs::jsapi::JSObject>)> {
 			Self::__ion_parent_class_info(cx)
 		}
 
-		fn constructor() -> (#ion::functions::NativeFunction, ::core::primitive::u32) {
-=======
 		fn constructor() -> (#ion::function::NativeFunction, ::core::primitive::u32) {
->>>>>>> 403dd73d
 			(Self::__ion_bindings_constructor, #constructor_nargs)
 		}
 
