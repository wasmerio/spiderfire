--- conflicted
+++ resolved
@@ -99,31 +99,27 @@
 	let none = quote!(::std::option::Option::None);
 	let name = format!("{}\0", name);
 
-<<<<<<< HEAD
-	let operations = class_operations(span)?;
-	let name = String::from_utf8(CString::new(name).unwrap().into_bytes_with_nul()).unwrap();
-
-	let mut operations_native_class: ItemImpl = parse2(quote_spanned!(span => impl #r#type {
-		#(#operations)*
-
-		pub fn __ion_self_as_parent_class_info(
-			cx: &#ion::Context,
-		) -> Option<(&'static #ion::class::NativeClass, #ion::Local<*mut ::mozjs::jsapi::JSObject>)> {
-			let infos = unsafe { &mut (*cx.get_inner_data().as_ptr()).class_infos };
-			let info = infos.get(&::core::any::TypeId::of::<Self>()).expect("Uninitialised Class");
-			Some((info.class, cx.root_object(info.prototype)))
-		}
-
-		pub fn __ion_parent_class_info(cx: &#ion::Context) -> Option<(&'static #ion::class::NativeClass, #ion::Local<*mut ::mozjs::jsapi::JSObject>)> {
-			#super_type::__ion_self_as_parent_class_info(cx)
-		}
-
-=======
 	let mut class_impl: ItemImpl = parse2(quote_spanned!(span => impl #r#type {
->>>>>>> 64255409
 		pub const fn __ion_native_prototype_chain() -> #ion::class::PrototypeChain {
 			const ION_TYPE_ID: #ion::class::TypeIdWrapper<#r#type> = #ion::class::TypeIdWrapper::new();
 			#super_type::__ion_native_prototype_chain().push(&ION_TYPE_ID)
+		}
+
+		pub const fn __ion_bindings_proto_class() -> Option<&'static #ion::class::NativeClass> {
+			#super_type::__ion_maybe_native_class()
+		}
+
+		pub fn __ion_bindings_parent_prototype(cx: &#ion::Context) -> Option<#ion::Local<*mut ::mozjs::jsapi::JSObject>> {
+			#super_type::__ion_maybe_prototype_object(cx)
+		}
+
+		pub const fn __ion_maybe_native_class() -> Option<&'static #ion::class::NativeClass> {
+			Some(Self::__ion_native_class())
+		}
+
+		pub fn __ion_maybe_prototype_object(cx: &#ion::Context) -> Option<#ion::Local<*mut ::mozjs::jsapi::JSObject>> {
+			let infos = unsafe { &mut (*cx.get_inner_data().as_ptr()).class_infos };
+			Some(cx.root(infos.get(&::core::any::TypeId::of::<Self>()).expect("Uninitialised Class").prototype))
 		}
 
 		pub const fn __ion_native_class() -> &'static #ion::class::NativeClass {
