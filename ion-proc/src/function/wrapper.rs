--- conflicted
+++ resolved
@@ -14,8 +14,6 @@
 use crate::function::parameters::Parameters;
 use crate::utils::path_ends_with;
 
-use super::parameters::Parameter;
-
 pub(crate) fn impl_wrapper_fn(
 	ion: &TokenStream, mut function: ItemFn, class_ty: Option<&Type>, is_constructor: bool,
 ) -> Result<(ItemFn, Parameters)> {
@@ -28,12 +26,7 @@
 
 	let parameters = Parameters::parse(&function.sig.inputs, class_ty)?;
 	let idents = parameters.to_idents();
-<<<<<<< HEAD
-	let statements = parameters.to_statements(ion, false)?;
-	let this_statements = parameters.to_this_statements(ion, class_ty.is_some(), false)?;
-=======
 	let statements = parameters.to_statements(ion)?;
->>>>>>> 0d69797c
 
 	let inner = impl_inner_fn(function.clone(), &parameters, class_ty.is_none());
 
@@ -113,141 +106,7 @@
 	function.attrs.clear();
 	function.block = body;
 
-<<<<<<< HEAD
-	Ok((function, inner, parameters))
-}
-
-pub(crate) fn impl_async_wrapper_fn(
-	crates: &Crates, mut function: ItemFn, class_ty: Option<&Type>, keep_inner: bool,
-) -> Result<(ItemFn, ItemFn, Parameters)> {
-	let Crates { ion, runtime } = crates;
-
-	let parameters = Parameters::parse(&function.sig.inputs, class_ty, false)?;
-	let idents = &parameters.idents;
-	let statements = parameters.to_statements(ion, true)?;
-	let this_statements = parameters.to_this_statements(ion, class_ty.is_some(), true)?;
-
-	let inner = impl_inner_fn(function.clone(), &parameters, keep_inner)?;
-
-	let argument_checker = argument_checker(ion, &function.sig.ident, parameters.nargs.0);
-
-	let wrapper_generics: [GenericParam; 2] = [parse_quote!('cx), parse_quote!('a)];
-	let wrapper_where: WhereClause = parse_quote!(where 'cx: 'a);
-	let wrapper_args: Vec<FnArg> = if class_ty.is_some() {
-		vec![
-			parse_quote!(__cx: &'cx #ion::Context),
-			parse_quote!(__args: &'a mut #ion::Arguments<'_, 'cx>),
-			parse_quote!(__this: &mut #ion::Object<'cx>),
-		]
-	} else {
-		vec![
-			parse_quote!(__cx: &'cx #ion::Context),
-			parse_quote!(__args: &'a mut #ion::Arguments<'_, 'cx>),
-		]
-	};
-
-	let inner_output = match &function.sig.output {
-		ReturnType::Default => parse_quote!(()),
-		ReturnType::Type(_, ty) => *ty.clone(),
-	};
-	let output = quote!(#ion::Promise<'cx>);
-	let wrapper_output = quote!(#ion::ResultExc<#output>);
-
-	let mut is_result = false;
-	if let Type::Path(ty) = &inner_output {
-		if type_ends_with(ty, "Result") || type_ends_with(ty, "ResultExc") {
-			is_result = true;
-		}
-	}
-
-	let async_result = if is_result {
-		quote!(__result)
-	} else {
-		quote!(#ion::ResultExc::<#inner_output>::Ok(__result))
-	};
-
-	let wrapper_inner = keep_inner.then_some(&inner);
-
-	let mut call = quote!(inner);
-	if !keep_inner {
-		if let Some(class) = class_ty {
-			let function = &function.sig.ident;
-			if parameters.get_this_ident() == Some(<Token![self]>::default().into()) {
-				call = quote!(#function);
-			} else {
-				call = quote!(<#class>::#function);
-			}
-		}
-	}
-
-	let call = if parameters.get_this_ident() == Some(<Token![self]>::default().into()) {
-		quote!(self_.#call(#(#idents),*))
-	} else {
-		quote!(#call(#(#idents),*))
-	};
-
-	let wrapper = parameters.this.is_some().then(|| {
-		quote!(
-			let mut __this: #ion::Object<'static> = ::std::mem::transmute(#ion::Object::from(__cx.root_persistent_object(__this.handle().get())));
-			let __cx2: #ion::Context<'static> = #ion::Context::new_unchecked(__cx.as_ptr());
-		)
-	});
-	let unrooter = parameters
-		.this
-		.is_some()
-		.then(|| quote!(__cx2.unroot_persistent_object(__this.handle().get());));
-
-	let context_arg = parameters
-		.parameters
-		.iter()
-		.filter_map(|p| match p {
-			Parameter::Context(pat, typ) => Some((pat, typ)),
-			_ => None,
-		})
-		.map(|(pat, ty)| quote!(let #pat: #ty = &__cx3;))
-		.collect::<Vec<_>>();
-
-	let body = parse2(quote_spanned!(function.span() => {
-		#argument_checker
-
-		let mut __accessor = __args.access();
-		#(#statements)*
-		#wrapper_inner
-
-		#wrapper
-
-		let __result: #output = {
-			let __future = async move {
-				#this_statements
-
-				#(#context_arg)*
-
-				#[allow(clippy::let_unit_value)]
-				let __result: #inner_output = #call.await;
-
-				#unrooter
-				#async_result
-			};
-
-			#runtime::promise::future_to_promise(__cx, __future)
-		};
-		::std::result::Result::Ok(__result)
-	}))?;
-
-	function.sig.ident = format_ident!("wrapper", span = function.sig.ident.span());
-	function.sig.inputs = Punctuated::from_iter(wrapper_args);
-	function.sig.generics.params = Punctuated::from_iter(wrapper_generics);
-	function.sig.generics.where_clause = Some(wrapper_where);
-	function.sig.output = parse_quote!(-> #wrapper_output);
-	function.sig.asyncness = None;
-	function.sig.unsafety = Some(<Token![unsafe]>::default());
-
-	function.block = body;
-
-	Ok((function, inner, parameters))
-=======
 	Ok((function, parameters))
->>>>>>> 0d69797c
 }
 
 pub(crate) fn argument_checker(ion: &TokenStream, ident: &Ident, nargs: usize) -> TokenStream {
