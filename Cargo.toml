--- conflicted
+++ resolved
@@ -25,13 +25,9 @@
 encoding_rs = "0.8.33"
 futures = "0.3.30"
 indent = "0.1.1"
-<<<<<<< HEAD
 mozjs = { package = "mozjs", git = "https://github.com/wasmerio/mozjs", branch = "wasi-gecko", features = ["streams"]}
 mozjs_sys = { package = "mozjs_sys", git = "https://github.com/wasmerio/mozjs", branch = "wasi-gecko" }
 paste = "1.0.14"
-=======
-mozjs = { package = "mozjs", git = "https://github.com/servo/mozjs" }
->>>>>>> 64255409
 sourcemap = "6.4.1"
 url = "2.5.0"
 
@@ -41,7 +37,7 @@
 features = ["clock", "std"]
 
 [workspace.dependencies.tokio]
-version = "1.36.0"
+version = "1.35.1"
 default-features = false
 
 [workspace.lints.rust]
