--- conflicted
+++ resolved
@@ -36,11 +36,7 @@
 features = ["clock", "std"]
 
 [workspace.dependencies.tokio]
-<<<<<<< HEAD
-version = "1.35.1"
-=======
 version = "1.24.2"
->>>>>>> 6def5861
 default-features = false
 
 [workspace.lints.rust]
